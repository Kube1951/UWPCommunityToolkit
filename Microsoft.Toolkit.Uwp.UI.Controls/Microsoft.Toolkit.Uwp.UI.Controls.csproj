--- conflicted
+++ resolved
@@ -137,11 +137,6 @@
     <Compile Include="OrbitView\OrbitViewPanelItemsArrangedArgs.cs" />
     <Compile Include="SurfaceDialTextboxHelper\SurfaceDialTextboxHelper.cs" />
     <Compile Include="TextBoxMask\TextBoxMask.cs" />
-<<<<<<< HEAD
-    <Compile Include="TextBoxMask\TextBoxMask.Properties.cs" />
-    <Compile Include="TextBoxRegex\TextBoxRegex.Data.cs" />
-    <Compile Include="TextBoxRegex\TextBoxRegex.Properties.cs" />
-    <Compile Include="TextBoxRegex\TextBoxRegex.cs" />
     <Compile Include="TextToolbar\Formats\ButtonActions.cs" />
     <Compile Include="TextToolbar\Formats\Format.cs" />
     <Compile Include="TextToolbar\Formats\Formatter.cs" />
@@ -166,9 +161,7 @@
     <Compile Include="TextToolbar\ToolbarItems\RemovalList.cs" />
     <Compile Include="TextToolbar\ToolbarItems\ToolbarButton.cs" />
     <Compile Include="TextToolbar\ToolbarItems\ToolbarSeparator.cs" />
-=======
-    <Compile Include="TextBoxRegEx\TextBoxRegex.cs" />
->>>>>>> 02f66613
+    <Compile Include="TextBoxRegex\TextBoxRegex.cs" />
     <Compile Include="TileControl\TileControl.cs" />
     <Compile Include="WrapPanel\WrapPanel.cs" />
     <Compile Include="WrapPanel\WrapPanel.Data.cs" />
@@ -345,7 +338,6 @@
   <ItemGroup>
     <EmbeddedResource Include="Properties\Microsoft.Windows.Toolkit.UI.Controls.rd.xml" />
   </ItemGroup>
-  <ItemGroup />
   <PropertyGroup Condition=" '$(VisualStudioVersion)' == '' or '$(VisualStudioVersion)' &lt; '14.0' ">
     <VisualStudioVersion>14.0</VisualStudioVersion>
   </PropertyGroup>
@@ -353,7 +345,7 @@
     <StartupObject />
   </PropertyGroup>
   <Import Project="$(MSBuildExtensionsPath)\Microsoft\WindowsXaml\v$(VisualStudioVersion)\Microsoft.Windows.UI.Xaml.CSharp.targets" />
-  <!-- To modify your build process, add your task inside one of the targets below and uncomment it. 
+  <!-- To modify your build process, add your task inside one of the targets below and uncomment it.
        Other similar extension points exist, see Microsoft.Common.targets.
   <Target Name="BeforeBuild">
   </Target>
