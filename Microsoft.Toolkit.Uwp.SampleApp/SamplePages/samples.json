--- conflicted
+++ resolved
@@ -254,14 +254,14 @@
         "Icon": "/SamplePages/ImageCache/ImageEx.png"
       },
       {
-<<<<<<< HEAD
         "Name": "Storage",
         "Type": "StoragePage",
         "About": "The Storage service allows you to easily read and save objects in your application, both locally or on every device (roaming).",
         "CodeUrl": "https://github.com/Microsoft/UWPCommunityToolkit/tree/master/Microsoft.Toolkit.Uwp/Helpers/Storage",
         "CodeFile": "StorageCode.bind",
         "Icon": "/SamplePages/Storage/Storage.png"
-=======
+      },
+      {
         "Name": "Incremental Loading Collection",
         "Type": "IncrementalLoadingCollectionPage",
         "About": "Allows to create collections that can be loaded incrementally, as user requests more items in the view. This type of collections can be bound to controls like GridView and ListView.",
@@ -275,7 +275,6 @@
         "About": "Find more information about all helpers available in the UWP Community toolkit.",
         "CodeUrl": "https://github.com/Microsoft/UWPCommunityToolkit/tree/dev/Microsoft.Toolkit.Uwp",
         "Icon": "/SamplePages/Helpers/Helpers.png"
->>>>>>> ac5ba56e
       }
     ]
   }
