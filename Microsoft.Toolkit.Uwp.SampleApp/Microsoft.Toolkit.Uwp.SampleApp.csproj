﻿<?xml version="1.0" encoding="utf-8"?>
<Project ToolsVersion="14.0" DefaultTargets="Build" xmlns="http://schemas.microsoft.com/developer/msbuild/2003">
  <Import Project="$(MSBuildExtensionsPath)\$(MSBuildToolsVersion)\Microsoft.Common.props" Condition="Exists('$(MSBuildExtensionsPath)\$(MSBuildToolsVersion)\Microsoft.Common.props')" />
  <PropertyGroup>
    <Configuration Condition=" '$(Configuration)' == '' ">Debug</Configuration>
    <Platform Condition=" '$(Platform)' == '' ">x86</Platform>
    <ProjectGuid>{719C43C6-8753-4395-ADAA-2FCC70F76BF3}</ProjectGuid>
    <OutputType>AppContainerExe</OutputType>
    <AppDesignerFolder>Properties</AppDesignerFolder>
    <RootNamespace>Microsoft.Toolkit.Uwp.SampleApp</RootNamespace>
    <AssemblyName>Microsoft.Toolkit.Uwp.SampleApp</AssemblyName>
    <DefaultLanguage>en-US</DefaultLanguage>
    <TargetPlatformIdentifier>UAP</TargetPlatformIdentifier>
    <TargetPlatformVersion>10.0.15063.0</TargetPlatformVersion>
    <TargetPlatformMinVersion>10.0.10586.0</TargetPlatformMinVersion>
    <MinimumVisualStudioVersion>14</MinimumVisualStudioVersion>
    <FileAlignment>512</FileAlignment>
    <ProjectTypeGuids>{A5A43C5B-DE2A-4C0C-9213-0A381AF9435A};{FAE04EC0-301F-11D3-BF4B-00C04F79EFBC}</ProjectTypeGuids>
    <PackageCertificateKeyFile>Microsoft.Toolkit.Uwp.SampleApp_TemporaryKey.pfx</PackageCertificateKeyFile>
    <AppxAutoIncrementPackageRevision>True</AppxAutoIncrementPackageRevision>
    <AppxBundle>Always</AppxBundle>
    <AppxBundlePlatforms>x64</AppxBundlePlatforms>
  </PropertyGroup>
  <PropertyGroup Condition="'$(Configuration)|$(Platform)' == 'Debug|x86'">
    <DebugSymbols>true</DebugSymbols>
    <OutputPath>bin\x86\Debug\</OutputPath>
    <DefineConstants>DEBUG;TRACE;NETFX_CORE;WINDOWS_UWP</DefineConstants>
    <NoWarn>;2008</NoWarn>
    <DebugType>full</DebugType>
    <PlatformTarget>x86</PlatformTarget>
    <UseVSHostingProcess>false</UseVSHostingProcess>
    <ErrorReport>prompt</ErrorReport>
    <Prefer32Bit>true</Prefer32Bit>
    <DocumentationFile>
    </DocumentationFile>
    <CodeAnalysisRuleSet>microsoft.toolkit.uwp.sampleapp.ruleset</CodeAnalysisRuleSet>
  </PropertyGroup>
  <PropertyGroup Condition="'$(Configuration)|$(Platform)' == 'Release|x86'">
    <OutputPath>bin\x86\Release\</OutputPath>
    <DefineConstants>TRACE;NETFX_CORE;WINDOWS_UWP</DefineConstants>
    <Optimize>true</Optimize>
    <NoWarn>;2008</NoWarn>
    <DebugType>pdbonly</DebugType>
    <PlatformTarget>x86</PlatformTarget>
    <UseVSHostingProcess>false</UseVSHostingProcess>
    <ErrorReport>prompt</ErrorReport>
    <Prefer32Bit>true</Prefer32Bit>
    <UseDotNetNativeToolchain>true</UseDotNetNativeToolchain>
    <RunCodeAnalysis>true</RunCodeAnalysis>
    <TreatWarningsAsErrors>true</TreatWarningsAsErrors>
    <DocumentationFile>
    </DocumentationFile>
    <CodeAnalysisRuleSet>microsoft.toolkit.uwp.sampleapp.ruleset</CodeAnalysisRuleSet>
  </PropertyGroup>
  <PropertyGroup Condition="'$(Configuration)|$(Platform)' == 'Debug|ARM'">
    <DebugSymbols>true</DebugSymbols>
    <OutputPath>bin\ARM\Debug\</OutputPath>
    <DefineConstants>DEBUG;TRACE;NETFX_CORE;WINDOWS_UWP</DefineConstants>
    <NoWarn>;2008</NoWarn>
    <DebugType>full</DebugType>
    <PlatformTarget>ARM</PlatformTarget>
    <UseVSHostingProcess>false</UseVSHostingProcess>
    <ErrorReport>prompt</ErrorReport>
    <Prefer32Bit>true</Prefer32Bit>
    <CodeAnalysisRuleSet>microsoft.toolkit.uwp.sampleapp.ruleset</CodeAnalysisRuleSet>
  </PropertyGroup>
  <PropertyGroup Condition="'$(Configuration)|$(Platform)' == 'Release|ARM'">
    <OutputPath>bin\ARM\Release\</OutputPath>
    <DefineConstants>TRACE;NETFX_CORE;WINDOWS_UWP</DefineConstants>
    <Optimize>true</Optimize>
    <NoWarn>;2008</NoWarn>
    <DebugType>pdbonly</DebugType>
    <PlatformTarget>ARM</PlatformTarget>
    <UseVSHostingProcess>false</UseVSHostingProcess>
    <ErrorReport>prompt</ErrorReport>
    <Prefer32Bit>true</Prefer32Bit>
    <UseDotNetNativeToolchain>true</UseDotNetNativeToolchain>
    <RunCodeAnalysis>true</RunCodeAnalysis>
    <TreatWarningsAsErrors>true</TreatWarningsAsErrors>
    <DocumentationFile>
    </DocumentationFile>
    <CodeAnalysisRuleSet>microsoft.toolkit.uwp.sampleapp.ruleset</CodeAnalysisRuleSet>
  </PropertyGroup>
  <PropertyGroup Condition="'$(Configuration)|$(Platform)' == 'Debug|x64'">
    <DebugSymbols>true</DebugSymbols>
    <OutputPath>bin\x64\Debug\</OutputPath>
    <DefineConstants>DEBUG;TRACE;NETFX_CORE;WINDOWS_UWP</DefineConstants>
    <NoWarn>;2008</NoWarn>
    <DebugType>full</DebugType>
    <PlatformTarget>x64</PlatformTarget>
    <UseVSHostingProcess>false</UseVSHostingProcess>
    <ErrorReport>prompt</ErrorReport>
    <Prefer32Bit>true</Prefer32Bit>
    <CodeAnalysisRuleSet>microsoft.toolkit.uwp.sampleapp.ruleset</CodeAnalysisRuleSet>
  </PropertyGroup>
  <PropertyGroup Condition="'$(Configuration)|$(Platform)' == 'Release|x64'">
    <OutputPath>bin\x64\Release\</OutputPath>
    <DefineConstants>TRACE;NETFX_CORE;WINDOWS_UWP</DefineConstants>
    <Optimize>true</Optimize>
    <NoWarn>;2008</NoWarn>
    <DebugType>pdbonly</DebugType>
    <PlatformTarget>x64</PlatformTarget>
    <UseVSHostingProcess>false</UseVSHostingProcess>
    <ErrorReport>prompt</ErrorReport>
    <Prefer32Bit>true</Prefer32Bit>
    <UseDotNetNativeToolchain>true</UseDotNetNativeToolchain>
    <RunCodeAnalysis>true</RunCodeAnalysis>
    <TreatWarningsAsErrors>true</TreatWarningsAsErrors>
    <DocumentationFile>
    </DocumentationFile>
    <CodeAnalysisRuleSet>microsoft.toolkit.uwp.sampleapp.ruleset</CodeAnalysisRuleSet>
  </PropertyGroup>
  <ItemGroup>
    <!-- A reference to the entire .Net Framework and Windows SDK are automatically included -->
    <Content Include="Assets\Helpers.png" />
    <Content Include="Assets\NotificationAssets\Cloudy-Square.png" />
    <Content Include="Assets\NotificationAssets\Cloudy.png" />
    <Content Include="Assets\NotificationAssets\Drizzle-Square.png" />
    <Content Include="Assets\NotificationAssets\Drizzle.png" />
    <Content Include="Assets\NotificationAssets\Haze-Square.png" />
    <Content Include="Assets\NotificationAssets\Haze.png" />
    <Content Include="Assets\NotificationAssets\Mostly Cloudy-Background.jpg" />
    <Content Include="Assets\NotificationAssets\Mostly Cloudy-Square.png" />
    <Content Include="Assets\NotificationAssets\Mostly Cloudy.png" />
    <Content Include="Assets\NotificationAssets\Slight Drizzle-Square.png" />
    <Content Include="Assets\NotificationAssets\Slight Drizzle.png" />
    <Content Include="Assets\NotificationAssets\Snow-Square.png" />
    <Content Include="Assets\NotificationAssets\Snow.png" />
    <Content Include="Assets\NotificationAssets\Sunny-Square.png" />
    <Content Include="Assets\NotificationAssets\Sunny.png" />
    <Content Include="Assets\NotificationAssets\Thunderstorms-Square.png" />
    <Content Include="Assets\NotificationAssets\Thunderstorms.png" />
    <Content Include="Assets\People\dave.png" />
    <Content Include="Assets\People\david.png" />
    <Content Include="Assets\People\giorgio.png" />
    <Content Include="Assets\People\jeff.png" />
    <Content Include="Assets\People\nikola.png" />
    <Content Include="Assets\People\pete.png" />
    <Content Include="Assets\People\petri.png" />
    <Content Include="Assets\People\shen.png" />
    <Content Include="Assets\People\vlad.png" />
    <Content Include="Assets\Photos\BigFourSummerHeat.jpg" />
    <Content Include="Assets\Photos\BisonBadlandsChillin.jpg" />
    <Content Include="Assets\Photos\ColumbiaRiverGorge.jpg" />
    <Content Include="Assets\Photos\GiantSlabInOregon.jpg" />
    <Content Include="Assets\Photos\GrandTetons.jpg" />
    <Content Include="Assets\Photos\ImageExPlaceholder.jpg" />
    <Content Include="Assets\Photos\LakeAnnMushroom.jpg" />
    <Content Include="Assets\Photos\LunchBreak.jpg" />
    <Content Include="Assets\Photos\MilkyWayStHelensHikePurple.jpg" />
    <Content Include="Assets\Photos\MitchellButtes.jpg" />
    <Content Include="Assets\Photos\MultnomahFalls.jpg" />
    <Content Include="Assets\Photos\NorthernCascadesReflection.jpg" />
    <Content Include="Assets\Photos\NovemberHikeWaterfall.jpg" />
    <Content Include="Assets\Photos\OregonWineryNamaste.jpg" />
    <Content Include="Assets\Photos\Owl.jpg" />
    <Content Include="Assets\Photos\PaintedHillsPathway.jpg" />
    <Content Include="Assets\Photos\RunningDogPacificCity.jpg" />
    <Content Include="Assets\Photos\ShootingOnAutoOnTheDrone.jpg" />
    <Content Include="Assets\Photos\SmithnRockDownTheRiverView.jpg" />
    <Content Include="Assets\Photos\SnowyInterbayt.jpg" />
    <Content Include="Assets\Photos\SpeedTripleAtristsPoint.jpg" />
    <Content Include="Assets\Photos\Van.jpg" />
    <Content Include="Assets\Photos\WestSeattleView.jpg" />
    <Content Include="Assets\ToolkitLogoTransparent.png" />
    <Content Include="Assets\UWPCommunityToolkitSampleAppAppList.scale-100.png" />
    <Content Include="Assets\UWPCommunityToolkitSampleAppAppList.scale-125.png" />
    <Content Include="Assets\UWPCommunityToolkitSampleAppAppList.scale-150.png" />
    <Content Include="Assets\UWPCommunityToolkitSampleAppAppList.scale-200.png" />
    <Content Include="Assets\UWPCommunityToolkitSampleAppAppList.scale-400.png" />
    <Content Include="Assets\UWPCommunityToolkitSampleAppAppList.targetsize-16.png" />
    <Content Include="Assets\UWPCommunityToolkitSampleAppAppList.targetsize-16_altform-unplated.png" />
    <Content Include="Assets\UWPCommunityToolkitSampleAppAppList.targetsize-20.png" />
    <Content Include="Assets\UWPCommunityToolkitSampleAppAppList.targetsize-20_altform-unplated.png" />
    <Content Include="Assets\UWPCommunityToolkitSampleAppAppList.targetsize-24.png" />
    <Content Include="Assets\UWPCommunityToolkitSampleAppAppList.targetsize-24_altform-unplated.png" />
    <Content Include="Assets\UWPCommunityToolkitSampleAppAppList.targetsize-256.png" />
    <Content Include="Assets\UWPCommunityToolkitSampleAppAppList.targetsize-256_altform-unplated.png" />
    <Content Include="Assets\UWPCommunityToolkitSampleAppAppList.targetsize-30.png" />
    <Content Include="Assets\UWPCommunityToolkitSampleAppAppList.targetsize-30_altform-unplated.png" />
    <Content Include="Assets\UWPCommunityToolkitSampleAppAppList.targetsize-32.png" />
    <Content Include="Assets\UWPCommunityToolkitSampleAppAppList.targetsize-32_altform-unplated.png" />
    <Content Include="Assets\UWPCommunityToolkitSampleAppAppList.targetsize-36.png" />
    <Content Include="Assets\UWPCommunityToolkitSampleAppAppList.targetsize-36_altform-unplated.png" />
    <Content Include="Assets\UWPCommunityToolkitSampleAppAppList.targetsize-40.png" />
    <Content Include="Assets\UWPCommunityToolkitSampleAppAppList.targetsize-40_altform-unplated.png" />
    <Content Include="Assets\UWPCommunityToolkitSampleAppAppList.targetsize-48.png" />
    <Content Include="Assets\UWPCommunityToolkitSampleAppAppList.targetsize-48_altform-unplated.png" />
    <Content Include="Assets\UWPCommunityToolkitSampleAppAppList.targetsize-60.png" />
    <Content Include="Assets\UWPCommunityToolkitSampleAppAppList.targetsize-60_altform-unplated.png" />
    <Content Include="Assets\UWPCommunityToolkitSampleAppAppList.targetsize-64.png" />
    <Content Include="Assets\UWPCommunityToolkitSampleAppAppList.targetsize-64_altform-unplated.png" />
    <Content Include="Assets\UWPCommunityToolkitSampleAppAppList.targetsize-72.png" />
    <Content Include="Assets\UWPCommunityToolkitSampleAppAppList.targetsize-72_altform-unplated.png" />
    <Content Include="Assets\UWPCommunityToolkitSampleAppAppList.targetsize-80.png" />
    <Content Include="Assets\UWPCommunityToolkitSampleAppAppList.targetsize-80_altform-unplated.png" />
    <Content Include="Assets\UWPCommunityToolkitSampleAppAppList.targetsize-96.png" />
    <Content Include="Assets\UWPCommunityToolkitSampleAppAppList.targetsize-96_altform-unplated.png" />
    <Content Include="Assets\UWPCommunityToolkitSampleAppBadgeLogo.scale-100.png" />
    <Content Include="Assets\UWPCommunityToolkitSampleAppBadgeLogo.scale-125.png" />
    <Content Include="Assets\UWPCommunityToolkitSampleAppBadgeLogo.scale-150.png" />
    <Content Include="Assets\UWPCommunityToolkitSampleAppBadgeLogo.scale-200.png" />
    <Content Include="Assets\UWPCommunityToolkitSampleAppBadgeLogo.scale-400.png" />
    <Content Include="Assets\UWPCommunityToolkitSampleAppLargeTile.scale-100.png" />
    <Content Include="Assets\UWPCommunityToolkitSampleAppLargeTile.scale-125.png" />
    <Content Include="Assets\UWPCommunityToolkitSampleAppLargeTile.scale-150.png" />
    <Content Include="Assets\UWPCommunityToolkitSampleAppLargeTile.scale-200.png" />
    <Content Include="Assets\UWPCommunityToolkitSampleAppLargeTile.scale-400.png" />
    <Content Include="Assets\UWPCommunityToolkitSampleAppMedTile.scale-100.png" />
    <Content Include="Assets\UWPCommunityToolkitSampleAppMedTile.scale-125.png" />
    <Content Include="Assets\UWPCommunityToolkitSampleAppMedTile.scale-150.png" />
    <Content Include="Assets\UWPCommunityToolkitSampleAppMedTile.scale-200.png" />
    <Content Include="Assets\UWPCommunityToolkitSampleAppMedTile.scale-400.png" />
    <Content Include="Assets\UWPCommunityToolkitSampleAppSmallTile.scale-100.png" />
    <Content Include="Assets\UWPCommunityToolkitSampleAppSmallTile.scale-125.png" />
    <Content Include="Assets\UWPCommunityToolkitSampleAppSmallTile.scale-150.png" />
    <Content Include="Assets\UWPCommunityToolkitSampleAppSmallTile.scale-200.png" />
    <Content Include="Assets\UWPCommunityToolkitSampleAppSmallTile.scale-400.png" />
    <Content Include="Assets\UWPCommunityToolkitSampleAppSplashScreen.scale-100.png" />
    <Content Include="Assets\UWPCommunityToolkitSampleAppSplashScreen.scale-125.png" />
    <Content Include="Assets\UWPCommunityToolkitSampleAppSplashScreen.scale-150.png" />
    <Content Include="Assets\UWPCommunityToolkitSampleAppSplashScreen.scale-200.png" />
    <Content Include="Assets\UWPCommunityToolkitSampleAppSplashScreen.scale-400.png" />
    <Content Include="Assets\UWPCommunityToolkitSampleAppStoreLogo.scale-100.png" />
    <Content Include="Assets\UWPCommunityToolkitSampleAppStoreLogo.scale-125.png" />
    <Content Include="Assets\ToolkitLogo.png" />
    <Content Include="Assets\UWPCommunityToolkitSampleAppStoreLogo.scale-150.png" />
    <Content Include="Assets\UWPCommunityToolkitSampleAppStoreLogo.scale-200.png" />
    <Content Include="Assets\UWPCommunityToolkitSampleAppStoreLogo.scale-400.png" />
    <Content Include="Assets\UWPCommunityToolkitSampleAppWideTile.scale-100.png" />
    <Content Include="Assets\UWPCommunityToolkitSampleAppWideTile.scale-125.png" />
    <Content Include="Assets\UWPCommunityToolkitSampleAppWideTile.scale-150.png" />
    <Content Include="Assets\UWPCommunityToolkitSampleAppWideTile.scale-200.png" />
    <Content Include="Assets\UWPCommunityToolkitSampleAppWideTile.scale-400.png" />
    <Content Include="Assets\Wide310x150Logo.scale-400.png" />
    <Content Include="Icons\Animations.png" />
    <Content Include="Icons\About.png" />
    <Content Include="Icons\DeveloperTools.png" />
    <Content Include="Icons\Extensions.png" />
    <Content Include="Icons\Helpers.png" />
    <Content Include="Icons\Foundation.png" />
    <Content Include="Icons\Layouts.png" />
    <Content Include="Icons\More.png" />
    <Content Include="Icons\Notifications.png" />
    <Content Include="Icons\Services.png" />
    <Content Include="SamplePages\AdvancedCollectionView\AdvancedCollectionView.png" />
    <Content Include="SamplePages\FocusTracker\FocusTracker.png" />
    <Content Include="SamplePages\Analytics\Analytics.png" />
    <Content Include="SamplePages\Bing Service\BingCode.bind" />
    <Content Include="SamplePages\Bing Service\icon.png" />
    <Content Include="SamplePages\BladeView\BladeView.png" />
    <Content Include="SamplePages\Blur\BlurBehavior.png" />
    <Content Include="SamplePages\Carousel\Carousel.png" />
    <Content Include="SamplePages\DropShadowPanel\DropShadowPanel.png" />
    <Content Include="SamplePages\Expander\Expander.png" />
    <Content Include="SamplePages\FadeHeader\FadeHeaderBehavior.png" />
    <Content Include="SamplePages\DropShadowPanel\Trex.png" />
    <Content Include="SamplePages\DropShadowPanel\Unicorn.png" />
    <Content Include="SamplePages\GridSplitter\GridSplitter.png" />
    <Content Include="SamplePages\Facebook Service\FacebookLogo.png" />
    <Content Include="SamplePages\Fade\FadeBehavior.png" />
    <Content Include="SamplePages\HamburgerMenu\HamburgerMenu.png" />
    <Content Include="SamplePages\AlignmentGrid\AlignmentGrid.png" />
    <Content Include="SamplePages\HeaderedTextBlock\HeaderedTextBlock.png" />
    <Content Include="SamplePages\ImageCache\ImageEx.png" />
    <Content Include="SamplePages\ImageEx\ImageEx.png" />
    <Content Include="SamplePages\InAppNotification\InAppNotification.png" />
    <Content Include="SamplePages\Incremental Loading Collection\icon.png" />
    <Content Include="SamplePages\Light\LightBehavior.png" />
    <Content Include="SamplePages\LinkedIn Service\LinkedInLogo.png" />
    <Content Include="SamplePages\MarkdownTextBlock\MarkdownTextBlock.png" />
    <Content Include="SamplePages\Loading\Loading.png" />
    <Content Include="SamplePages\MasterDetailsView\MasterDetailsView.png" />
    <Content Include="SamplePages\Menu\Menu.png" />
    <Content Include="SamplePages\Microsoft Graph Service\OfficeLogo.png" />
    <Content Include="SamplePages\Microsoft Graph Service\user.png" />
    <Content Include="SamplePages\Microsoft Translator Service\TranslatorService.png" />
    <Content Include="SamplePages\OneDrive Service\OneDriveLogo.png" />
    <Content Include="SamplePages\Saturation\SaturationBehavior.png" />
    <Content Include="SamplePages\OrbitView\OrbitView.png" />
    <Content Include="SamplePages\TileControl\Animations.png" />
    <Content Include="SamplePages\TileControl\TileControl.png" />
    <Content Include="SamplePages\Offset\OffsetBehavior.png" />
    <Content Include="SamplePages\ParallaxService\Parallax.png" />
    <Content Include="SamplePages\PrintHelper\PrintHelper.png" />
    <Content Include="SamplePages\PullToRefreshListView\PullToRefreshListView.png" />
    <Content Include="SamplePages\RadialProgressBar\RadialProgressBar.png" />
    <Content Include="SamplePages\ScrollHeader\ScrollHeader.png" />
    <Content Include="SamplePages\RadialGauge\RadialGauge.png" />
    <Content Include="SamplePages\RangeSelector\RangeSelector.png" />
    <Content Include="SamplePages\AdaptiveGridView\AdaptiveGridView.png" />
    <Content Include="SamplePages\ReorderGridAnimation\ReorderGrid.png" />
    <Content Include="SamplePages\Rotate\RotateBehavior.png" />
    <Content Include="SamplePages\LiveTile\icon.jpg" />
    <Content Include="SamplePages\RotatorTile\RotatorTile.png" />
    <Content Include="SamplePages\Scale\ScaleBehavior.png" />
    <Content Include="SamplePages\SlidableListItem\SlidableListItem.png" />
    <Content Include="SamplePages\Object Storage\ObjectStorage.png" />
    <Content Include="SamplePages\SurfaceDialTextbox\SurfaceDialTextbox.png" />
    <Content Include="SamplePages\TextBoxMask\TextBoxMask.png" />
    <Content Include="SamplePages\TextBoxRegex\TextBoxRegex.png" />
    <Content Include="SamplePages\Toast\icon.jpg" />
    <Content Include="SamplePages\Twitter Service\TwitterCode.bind" />
    <Content Include="SamplePages\Twitter Service\icon.png" />
    <Content Include="SamplePages\Facebook Service\FacebookCode.bind" />
    <Content Include="SamplePages\HamburgerMenu\HamburgerMenuCode.bind" />
    <Content Include="SamplePages\HeaderedTextBlock\HeaderedTextBlockCode.bind" />
    <Content Include="SamplePages\Useful links\UsefulLinks.png" />
    <Content Include="SamplePages\WrapPanel\WrapPanel.png" />
    <None Include="Microsoft.Toolkit.Uwp.SampleApp.ruleset" />
    <Content Include="SamplePages\Twitter Service\TwitterLogo.png" />
    <Content Include="SamplePages\WeatherLiveTileAndToast\WeatherLiveTileAndToast.png" />
    <Content Include="SamplePages\WeatherLiveTileAndToast\WeatherLiveTileAndToastCode.bind" />
    <Content Include="SamplePages\ImageEx\ImageExCode.bind" />
    <Content Include="SamplePages\Offset\OffsetBehaviorCode.bind" />
    <Content Include="SamplePages\Fade\FadeBehaviorCode.bind" />
    <Content Include="SamplePages\PullToRefreshListView\PullToRefreshListViewCode.bind" />
    <Content Include="SamplePages\RadialGauge\RadialGaugeCode.bind" />
    <Content Include="SamplePages\Rotate\RotateBehaviorCode.bind" />
    <Content Include="SamplePages\Scale\ScaleBehaviorCode.bind" />
    <Content Include="SamplePages\SlidableListItem\SlidableListItemCode.bind" />
    <Content Include="Assets\Photos\Photos.json" />
    <Content Include="Assets\Photos\OnlinePhotos.json" />
    <None Include="project.json" />
    <Content Include="Assets\Html\CSharp.html" />
    <Content Include="Assets\Html\Json.html" />
    <Content Include="Assets\Html\Xaml.html" />
    <Content Include="Assets\Html\Xml.html" />
    <Content Include="Assets\Prettify\prettify.css" />
    <Content Include="Assets\Prettify\prettify.js" />
    <Content Include="Assets\Prettify\run_prettify.js" />
    <Content Include="SamplePages\RangeSelector\RangeSelectorCode.bind" />
    <Content Include="SamplePages\AdaptiveGridView\AdaptiveGridViewCode.bind" />
    <Content Include="SamplePages\samples.json">
      <CopyToOutputDirectory>PreserveNewest</CopyToOutputDirectory>
    </Content>
    <None Include="readme.md" />
    <Content Include="SamplePages\LiveTile\LiveTileCode.bind" />
    <Content Include="SamplePages\Toast\ToastCode.bind" />
    <Content Include="SamplePages\RotatorTile\RotatorTileCode.bind" />
    <Content Include="SamplePages\Saturation\SaturationBehaviorCode.bind" />
    <Content Include="SamplePages\Saturation\SaturationBehaviorXaml.bind" />
    <Content Include="SamplePages\Offset\OffsetBehaviorXaml.bind" />
    <Content Include="SamplePages\Expander\ExpanderXaml.bind" />
    <Content Include="SamplePages\Fade\FadeBehaviorXaml.bind" />
    <Content Include="SamplePages\Scale\ScaleBehaviorXaml.bind" />
    <Content Include="SamplePages\Rotate\RotateBehaviorXaml.bind" />
    <Content Include="SamplePages\BladeView\BladeCode.bind" />
    <Content Include="SamplePages\ScrollHeader\ScrollHeaderCode.bind" />
    <Content Include="SamplePages\GridSplitter\GridSplitter.bind" />
    <Content Include="SamplePages\FadeHeader\FadeHeaderBehaviorCode.bind" />
    <Content Include="SamplePages\FadeHeader\FadeHeaderBehaviorXaml.bind" />
    <Content Include="SamplePages\ImageCache\ImageCacheXaml.bind" />
    <Content Include="SamplePages\LinkedIn Service\LinkedInCode.bind" />
    <Content Include="SamplePages\Incremental Loading Collection\IncrementalLoadingCollectionCode.bind" />
    <Content Include="SamplePages\ImageCache\ImageCacheCode.bind" />
    <Content Include="SamplePages\DropShadowPanel\DropShadowPanelXaml.bind" />
    <Content Include="SamplePages\LiveTile\LiveTileCodeJavaScript.bind" />
    <Content Include="SamplePages\Toast\ToastCodeJavaScript.bind" />
    <Content Include="SamplePages\Object Storage\ObjectStorageCode.bind" />
    <Content Include="SamplePages\WeatherLiveTileAndToast\WeatherLiveTileAndToastCodeJavaScript.bind" />
    <Content Include="SamplePages\Microsoft Graph Service\MicrosoftGraphCode.bind" />
    <Content Include="SamplePages\BackgroundTaskHelper\BackgroundTaskHelperCode.bind" />
    <Content Include="SamplePages\MasterDetailsView\MasterDetailsView.bind" />
    <Content Include="SamplePages\NetworkHelper\NetworkHelperCode.bind" />
    <Content Include="SamplePages\PrintHelper\PrintHelperCode.bind" />
    <Content Include="SamplePages\SystemInformation\SystemInformationCode.bind" />
    <Content Include="SamplePages\DispatcherHelper\DispatcherHelperCode.bind" />
    <Content Include="SamplePages\ParallaxService\ParallaxPage.bind" />
    <Content Include="SamplePages\Loading\LoadingCode.bind" />
    <Content Include="SamplePages\ReorderGridAnimation\ReorderGrid.bind" />
    <Content Include="SamplePages\Light\LightBehaviorCode.bind" />
    <Content Include="SamplePages\Light\LightBehaviorXaml.bind" />
    <Content Include="SamplePages\TextBoxMask\TextBoxMask.bind" />
    <Content Include="SamplePages\TileControl\TileControl.bind">
      <SubType>Designer</SubType>
    </Content>
    <Content Include="SamplePages\SurfaceDialTextbox\SurfaceDialTextboxCode.bind">
      <SubType>Designer</SubType>
    </Content>
    <Content Include="SamplePages\WrapPanel\WrapPanel.bind" />
    <Content Include="SamplePages\MasterDetailsView\MasterDetailsViewCode.bind" />
    <Content Include="SamplePages\Microsoft Translator Service\MicrosoftTranslatorCode.bind" />
    <Content Include="SamplePages\MarkdownTextBlock\MarkdownTextBlock.bind" />
    <Content Include="SamplePages\MarkdownTextBlock\InitialContent.md" />
    <Content Include="SamplePages\AdvancedCollectionView\AdvancedCollectionView.bind" />
    <Content Include="SamplePages\TextBoxRegex\TextBoxRegex.bind" />
    <Content Include="SamplePages\RadialProgressBar\RadialProgressBarCode.bind" />
    <Content Include="SamplePages\MarkdownTextBlock\MarkdownTextBlockCode.bind" />
    <Content Include="SamplePages\OneDrive Service\OneDriveCode.bind" />
    <Content Include="SamplePages\Analytics\AnalyticsCode.bind" />
    <Content Include="SamplePages\Blur\BlurBehaviorCode.bind" />
    <Content Include="SamplePages\Blur\BlurBehaviorXaml.bind" />
    <Content Include="SamplePages\ViewExtensions\ViewExtensionsCode.bind">
      <SubType>Designer</SubType>
    </Content>
    <Content Include="SamplePages\Carousel\CarouselCode.bind" />
    <Content Include="SamplePages\AlignmentGrid\AlignmentGridXaml.bind" />
    <Content Include="SamplePages\FocusTracker\FocusTrackerXaml.bind" />
    <Content Include="SamplePages\BluetoothLEHelper\BluetoothLEHelperCode.bind" />
    <Content Include="SamplePages\OrbitView\OrbitViewXaml.bind" />
    <Content Include="SamplePages\Menu\Menu.bind" />
<<<<<<< HEAD
    <Content Include="SamplePages\InAppNotification\InAppNotificationCode.bind" />
    <Content Include="SamplePages\InAppNotification\InAppNotificationXaml.bind" />
=======
    <Content Include="SamplePages\ListViewBase\ListViewBaseCode.bind" />
>>>>>>> 02f66613
  </ItemGroup>
  <ItemGroup>
    <Compile Include="App.xaml.cs">
      <DependentUpon>App.xaml</DependentUpon>
    </Compile>
    <Compile Include="Common\BoolStringConverter.cs" />
    <Compile Include="Common\Constants.cs" />
    <Compile Include="Common\DelegateCommand{T}.cs" />
    <Compile Include="Common\EnumConverter.cs" />
    <Compile Include="Common\SolidColorBrushConverter.cs" />
    <Compile Include="Common\DelegateCommand.cs" />
    <Compile Include="Common\Tools.cs" />
    <Compile Include="Data\PhotoDataItemWithDimension.cs" />
    <Compile Include="Models\Email.cs" />
    <Compile Include="SamplePages\AdvancedCollectionView\AdvancedCollectionViewPage.xaml.cs">
      <DependentUpon>AdvancedCollectionViewPage.xaml</DependentUpon>
    </Compile>
    <Compile Include="SamplePages\BluetoothLEHelper\BluetoothLEHelperPage.xaml.cs">
      <DependentUpon>BluetoothLEHelperPage.xaml</DependentUpon>
    </Compile>
<<<<<<< HEAD
    <Compile Include="SamplePages\InAppNotification\InAppNotificationPage.xaml.cs">
      <DependentUpon>InAppNotificationPage.xaml</DependentUpon>
=======
    <Compile Include="SamplePages\ListViewBase\ListViewBasePage.xaml.cs">
      <DependentUpon>ListViewBasePage.xaml</DependentUpon>
>>>>>>> 02f66613
    </Compile>
    <Compile Include="SamplePages\Menu\Commands\VsCommands.cs" />
    <Compile Include="SamplePages\Menu\MenuPage.xaml.cs">
      <DependentUpon>MenuPage.xaml</DependentUpon>
    </Compile>
    <Compile Include="SamplePages\NetworkHelper\NetworkHelperPage.xaml.cs">
      <DependentUpon>NetworkHelperPage.xaml</DependentUpon>
    </Compile>
    <Compile Include="SamplePages\FocusTracker\FocusTrackerPage.xaml.cs">
      <DependentUpon>FocusTrackerPage.xaml</DependentUpon>
    </Compile>
    <Compile Include="SamplePages\BackgroundTaskHelper\TestBackgroundTask.cs" />
    <Compile Include="SamplePages\OrbitView\OrbitViewPage.xaml.cs">
      <DependentUpon>OrbitViewPage.xaml</DependentUpon>
    </Compile>
    <Compile Include="SamplePages\ViewExtensions\ViewExtensionsPage.xaml.cs">
      <DependentUpon>ViewExtensionsPage.xaml</DependentUpon>
    </Compile>
    <Compile Include="SamplePages\Carousel\CarouselPage.xaml.cs">
      <DependentUpon>CarouselPage.xaml</DependentUpon>
    </Compile>
    <Compile Include="SamplePages\BackgroundTaskHelper\BackgroundTaskHelperPage.xaml.cs">
      <DependentUpon>BackgroundTaskHelperPage.xaml</DependentUpon>
    </Compile>
    <Compile Include="SamplePages\DispatcherHelper\DispatcherHelperPage.xaml.cs">
      <DependentUpon>DispatcherHelperPage.xaml</DependentUpon>
    </Compile>
    <Compile Include="SamplePages\DropShadowPanel\DropShadowPanelPage.xaml.cs">
      <DependentUpon>DropShadowPanelPage.xaml</DependentUpon>
    </Compile>
    <Compile Include="SamplePages\Expander\ExpanderPage.xaml.cs">
      <DependentUpon>ExpanderPage.xaml</DependentUpon>
    </Compile>
    <Compile Include="SamplePages\Facebook Service\FacebookPhotoTemplateSelector.cs" />
    <Compile Include="Controls\CodeRenderer\CodeRenderer.Properties.cs" />
    <Compile Include="Controls\CodeRenderer\CodeRenderer.cs" />
    <Compile Include="Controls\PropertyControl.xaml.cs">
      <DependentUpon>PropertyControl.xaml</DependentUpon>
    </Compile>
    <Compile Include="Data\PhotoDataItem.cs" />
    <Compile Include="Data\PhotosDataSource.cs" />
    <Compile Include="Models\Item.cs" />
    <Compile Include="Models\PropertyDescriptor\SliderPropertyOptions.cs" />
    <Compile Include="Models\PropertyDescriptor\ValueHolder.cs" />
    <Compile Include="Models\PropertyDescriptor\PropertyOptions.cs" />
    <Compile Include="Models\PropertyDescriptor\PropertyKind.cs" />
    <Compile Include="Models\PropertyDescriptor\PropertyDescriptor.cs" />
    <Compile Include="Common\BindableBase.cs" />
    <Compile Include="SamplePages\Bing Service\BingPage.xaml.cs">
      <DependentUpon>BingPage.xaml</DependentUpon>
    </Compile>
    <Compile Include="SamplePages\BladeView\BladePage.xaml.cs">
      <DependentUpon>BladePage.xaml</DependentUpon>
    </Compile>
    <Compile Include="SamplePages\Blur\BlurBehaviorPage.xaml.cs">
      <DependentUpon>BlurBehaviorPage.xaml</DependentUpon>
    </Compile>
    <Compile Include="SamplePages\AlignmentGrid\AlignmentGridPage.xaml.cs">
      <DependentUpon>AlignmentGridPage.xaml</DependentUpon>
    </Compile>
    <Compile Include="SamplePages\MarkdownTextBlock\MarkdownTextBlockPage.xaml.cs">
      <DependentUpon>MarkdownTextBlockPage.xaml</DependentUpon>
    </Compile>
    <Compile Include="SamplePages\Microsoft Translator Service\MicrosoftTranslatorPage.xaml.cs">
      <DependentUpon>MicrosoftTranslatorPage.xaml</DependentUpon>
    </Compile>
    <Compile Include="SamplePages\OneDrive Service\OneDriveDataTemplateSelector.cs" />
    <Compile Include="SamplePages\OneDrive Service\FoldersPickerControl.xaml.cs">
      <DependentUpon>FoldersPickerControl.xaml</DependentUpon>
    </Compile>
    <Compile Include="SamplePages\OneDrive Service\OneDrivePage.xaml.cs">
      <DependentUpon>OneDrivePage.xaml</DependentUpon>
    </Compile>
    <Compile Include="SamplePages\OneDrive Service\OneDriveSampleHelpers.cs" />
    <Compile Include="SamplePages\Analytics\AnalyticsPage.xaml.cs">
      <DependentUpon>AnalyticsPage.xaml</DependentUpon>
    </Compile>
    <Compile Include="SamplePages\Saturation\SaturationBehaviorPage.xaml.cs">
      <DependentUpon>SaturationBehaviorPage.xaml</DependentUpon>
    </Compile>
    <Compile Include="SamplePages\TileControl\TileControlPage.xaml.cs">
      <DependentUpon>TileControlPage.xaml</DependentUpon>
    </Compile>
    <Compile Include="SamplePages\RadialProgressBar\RadialProgressBarPage.xaml.cs">
      <DependentUpon>RadialProgressBarPage.xaml</DependentUpon>
    </Compile>
    <Compile Include="SamplePages\ScrollHeader\ScrollHeaderPage.xaml.cs">
      <DependentUpon>ScrollHeaderPage.xaml</DependentUpon>
    </Compile>
    <Compile Include="SamplePages\GridSplitter\GridSplitterPage.xaml.cs">
      <DependentUpon>GridSplitterPage.xaml</DependentUpon>
    </Compile>
    <Compile Include="SamplePages\FadeHeader\FadeHeaderBehaviorPage.xaml.cs">
      <DependentUpon>FadeHeaderBehaviorPage.xaml</DependentUpon>
    </Compile>
    <Compile Include="SamplePages\Incremental Loading Collection\IncrementalLoadingCollectionPage.xaml.cs">
      <DependentUpon>IncrementalLoadingCollectionPage.xaml</DependentUpon>
    </Compile>
    <Compile Include="SamplePages\Incremental Loading Collection\PeopleSource.cs" />
    <Compile Include="SamplePages\Incremental Loading Collection\Person.cs" />
    <Compile Include="SamplePages\Light\LightBehaviorPage.xaml.cs">
      <DependentUpon>LightBehaviorPage.xaml</DependentUpon>
    </Compile>
    <Compile Include="SamplePages\LinkedIn Service\LinkedInPage.xaml.cs">
      <DependentUpon>LinkedInPage.xaml</DependentUpon>
    </Compile>
    <Compile Include="SamplePages\Loading\LoadingPage.xaml.cs">
      <DependentUpon>LoadingPage.xaml</DependentUpon>
    </Compile>
    <Compile Include="SamplePages\MasterDetailsView\MasterDetailsViewPage.xaml.cs">
      <DependentUpon>MasterDetailsViewPage.xaml</DependentUpon>
    </Compile>
    <Compile Include="SamplePages\Microsoft Graph Service\MicrosoftGraphPage.xaml.cs">
      <DependentUpon>MicrosoftGraphPage.xaml</DependentUpon>
    </Compile>
    <Compile Include="SamplePages\Microsoft Graph Service\MicrosoftGraphSource.cs" />
    <Compile Include="SamplePages\Microsoft Graph Service\MicrosoftGraphUIExtensions.cs" />
    <Compile Include="SamplePages\Microsoft Graph Service\SendMessageContentDialog.xaml.cs">
      <DependentUpon>SendMessageContentDialog.xaml</DependentUpon>
    </Compile>
    <Compile Include="SamplePages\ImageCache\ImageCachePage.xaml.cs">
      <DependentUpon>ImageCachePage.xaml</DependentUpon>
    </Compile>
    <Compile Include="SamplePages\ParallaxService\ParallaxPage.xaml.cs">
      <DependentUpon>ParallaxPage.xaml</DependentUpon>
    </Compile>
    <Compile Include="SamplePages\PrintHelper\PrintHelperPage.xaml.cs">
      <DependentUpon>PrintHelperPage.xaml</DependentUpon>
    </Compile>
    <Compile Include="SamplePages\ReorderGridAnimation\ReorderGridPage.xaml.cs">
      <DependentUpon>ReorderGridPage.xaml</DependentUpon>
    </Compile>
    <Compile Include="SamplePages\RotatorTile\RotatorTilePage.xaml.cs">
      <DependentUpon>RotatorTilePage.xaml</DependentUpon>
    </Compile>
    <Compile Include="SamplePages\LiveTile\LiveTilePage.xaml.cs">
      <DependentUpon>LiveTilePage.xaml</DependentUpon>
    </Compile>
    <Compile Include="SamplePages\Object Storage\ObjectStoragePage.xaml.cs">
      <DependentUpon>ObjectStoragePage.xaml</DependentUpon>
    </Compile>
    <Compile Include="SamplePages\SurfaceDialTextbox\SurfaceDialTextboxPage.xaml.cs">
      <DependentUpon>SurfaceDialTextboxPage.xaml</DependentUpon>
    </Compile>
    <Compile Include="SamplePages\SystemInformation\SystemInformationPage.xaml.cs">
      <DependentUpon>SystemInformationPage.xaml</DependentUpon>
    </Compile>
    <Compile Include="SamplePages\TextBoxMask\TextBoxMaskPage.xaml.cs">
      <DependentUpon>TextBoxMaskPage.xaml</DependentUpon>
    </Compile>
    <Compile Include="SamplePages\TextBoxRegex\TextBoxRegexPage.xaml.cs">
      <DependentUpon>TextBoxRegexPage.xaml</DependentUpon>
    </Compile>
    <Compile Include="SamplePages\Toast\ToastPage.xaml.cs">
      <DependentUpon>ToastPage.xaml</DependentUpon>
    </Compile>
    <Compile Include="SamplePages\Twitter Service\TwitterPage.xaml.cs">
      <DependentUpon>TwitterPage.xaml</DependentUpon>
    </Compile>
    <Compile Include="SamplePages\Offset\OffsetBehaviorPage.xaml.cs">
      <DependentUpon>OffsetBehaviorPage.xaml</DependentUpon>
    </Compile>
    <Compile Include="SamplePages\Fade\FadeBehaviorPage.xaml.cs">
      <DependentUpon>FadeBehaviorPage.xaml</DependentUpon>
    </Compile>
    <Compile Include="SamplePages\Facebook Service\FacebookPage.xaml.cs">
      <DependentUpon>FacebookPage.xaml</DependentUpon>
    </Compile>
    <Compile Include="SamplePages\HamburgerMenu\HamburgerMenuPage.xaml.cs">
      <DependentUpon>HamburgerMenuPage.xaml</DependentUpon>
    </Compile>
    <Compile Include="SamplePages\HeaderedTextBlock\HeaderedTextBlockPage.xaml.cs">
      <DependentUpon>HeaderedTextBlockPage.xaml</DependentUpon>
    </Compile>
    <Compile Include="SamplePages\ImageEx\ImageExPage.xaml.cs">
      <DependentUpon>ImageExPage.xaml</DependentUpon>
    </Compile>
    <Compile Include="SamplePages\Twitter Service\TwitterTemplateSelector.cs" />
    <Compile Include="SamplePages\Useful links\UsefulLinksPage.xaml.cs">
      <DependentUpon>UsefulLinksPage.xaml</DependentUpon>
    </Compile>
    <Compile Include="SamplePages\WeatherLiveTileAndToast\WeatherLiveTileAndToastPage.xaml.cs">
      <DependentUpon>WeatherLiveTileAndToastPage.xaml</DependentUpon>
    </Compile>
    <Compile Include="SamplePages\PullToRefreshListView\PullToRefreshListViewPage.xaml.cs">
      <DependentUpon>PullToRefreshListViewPage.xaml</DependentUpon>
    </Compile>
    <Compile Include="SamplePages\Rotate\RotateBehaviorPage.xaml.cs">
      <DependentUpon>RotateBehaviorPage.xaml</DependentUpon>
    </Compile>
    <Compile Include="SamplePages\Scale\ScaleBehaviorPage.xaml.cs">
      <DependentUpon>ScaleBehaviorPage.xaml</DependentUpon>
    </Compile>
    <Compile Include="SamplePages\SlidableListItem\SlidableListItemPage.xaml.cs">
      <DependentUpon>SlidableListItemPage.xaml</DependentUpon>
    </Compile>
    <Compile Include="SamplePages\RadialGauge\RadialGaugePage.xaml.cs">
      <DependentUpon>RadialGaugePage.xaml</DependentUpon>
    </Compile>
    <Compile Include="SamplePages\RangeSelector\RangeSelectorPage.xaml.cs">
      <DependentUpon>RangeSelectorPage.xaml</DependentUpon>
    </Compile>
    <Compile Include="SamplePages\WrapPanel\WrapPanelPage.xaml.cs">
      <DependentUpon>WrapPanelPage.xaml</DependentUpon>
    </Compile>
    <Compile Include="Shell.xaml.cs">
      <DependentUpon>Shell.xaml</DependentUpon>
    </Compile>
    <Compile Include="Models\Option.cs" />
    <Compile Include="Models\SampleCategory.cs" />
    <Compile Include="Models\Sample.cs" />
    <Compile Include="Models\Samples.cs" />
    <Compile Include="Pages\About.xaml.cs">
      <DependentUpon>About.xaml</DependentUpon>
    </Compile>
    <Compile Include="SamplePages\AdaptiveGridView\AdaptiveGridViewPage.xaml.cs">
      <DependentUpon>AdaptiveGridViewPage.xaml</DependentUpon>
    </Compile>
    <Compile Include="Pages\SamplePicker.xaml.cs">
      <DependentUpon>SamplePicker.xaml</DependentUpon>
    </Compile>
    <Compile Include="Properties\AssemblyInfo.cs" />
    <Compile Include="TrackingManager.cs" />
  </ItemGroup>
  <ItemGroup>
    <AppxManifest Include="Package.appxmanifest">
      <SubType>Designer</SubType>
    </AppxManifest>
    <None Include="Microsoft.Toolkit.Uwp.SampleApp_TemporaryKey.pfx" />
  </ItemGroup>
  <ItemGroup>
    <Content Include="Properties\Default.rd.xml" />
  </ItemGroup>
  <ItemGroup>
    <ApplicationDefinition Include="App.xaml">
      <Generator>MSBuild:Compile</Generator>
      <SubType>Designer</SubType>
    </ApplicationDefinition>
    <Page Include="Controls\PropertyControl.xaml">
      <SubType>Designer</SubType>
      <Generator>MSBuild:Compile</Generator>
    </Page>
    <Page Include="SamplePages\Carousel\CarouselPage.xaml">
      <Generator>MSBuild:Compile</Generator>
      <SubType>Designer</SubType>
    </Page>
    <Page Include="SamplePages\AdvancedCollectionView\AdvancedCollectionViewPage.xaml">
      <SubType>Designer</SubType>
      <Generator>MSBuild:Compile</Generator>
    </Page>
    <Page Include="SamplePages\BluetoothLEHelper\BluetoothLEHelperPage.xaml">
      <SubType>Designer</SubType>
      <Generator>MSBuild:Compile</Generator>
    </Page>
    <Page Include="SamplePages\FocusTracker\FocusTrackerPage.xaml">
      <Generator>MSBuild:Compile</Generator>
      <SubType>Designer</SubType>
    </Page>
<<<<<<< HEAD
    <Page Include="SamplePages\InAppNotification\InAppNotificationPage.xaml">
=======
    <Page Include="SamplePages\ListViewBase\ListViewBasePage.xaml">
>>>>>>> 02f66613
      <SubType>Designer</SubType>
      <Generator>MSBuild:Compile</Generator>
    </Page>
    <Page Include="SamplePages\Menu\MenuPage.xaml">
      <Generator>MSBuild:Compile</Generator>
      <SubType>Designer</SubType>
    </Page>
    <Page Include="SamplePages\OrbitView\OrbitViewPage.xaml">
      <SubType>Designer</SubType>
      <Generator>MSBuild:Compile</Generator>
    </Page>
    <Page Include="SamplePages\ViewExtensions\ViewExtensionsPage.xaml">
      <Generator>MSBuild:Compile</Generator>
      <SubType>Designer</SubType>
    </Page>
    <Page Include="SamplePages\NetworkHelper\NetworkHelperPage.xaml">
      <Generator>MSBuild:Compile</Generator>
      <SubType>Designer</SubType>
    </Page>
    <Page Include="SamplePages\BackgroundTaskHelper\BackgroundTaskHelperPage.xaml">
      <SubType>Designer</SubType>
      <Generator>MSBuild:Compile</Generator>
    </Page>
    <Page Include="SamplePages\DispatcherHelper\DispatcherHelperPage.xaml">
      <SubType>Designer</SubType>
      <Generator>MSBuild:Compile</Generator>
    </Page>
    <Page Include="SamplePages\Bing Service\BingPage.xaml">
      <Generator>MSBuild:Compile</Generator>
      <SubType>Designer</SubType>
    </Page>
    <Page Include="SamplePages\BladeView\BladePage.xaml">
      <SubType>Designer</SubType>
      <Generator>MSBuild:Compile</Generator>
    </Page>
    <Page Include="SamplePages\Blur\BlurBehaviorPage.xaml">
      <Generator>MSBuild:Compile</Generator>
      <SubType>Designer</SubType>
    </Page>
    <Page Include="SamplePages\AlignmentGrid\AlignmentGridPage.xaml">
      <Generator>MSBuild:Compile</Generator>
      <SubType>Designer</SubType>
    </Page>
    <Page Include="SamplePages\MarkdownTextBlock\MarkdownTextBlockPage.xaml">
      <SubType>Designer</SubType>
      <Generator>MSBuild:Compile</Generator>
    </Page>
    <Page Include="SamplePages\Expander\ExpanderPage.xaml">
      <Generator>MSBuild:Compile</Generator>
      <SubType>Designer</SubType>
    </Page>
    <Page Include="SamplePages\Microsoft Translator Service\MicrosoftTranslatorPage.xaml">
      <Generator>MSBuild:Compile</Generator>
      <SubType>Designer</SubType>
    </Page>
    <Page Include="SamplePages\OneDrive Service\FoldersPickerControl.xaml">
      <Generator>MSBuild:Compile</Generator>
      <SubType>Designer</SubType>
    </Page>
    <Page Include="SamplePages\OneDrive Service\OneDrivePage.xaml">
      <Generator>MSBuild:Compile</Generator>
      <SubType>Designer</SubType>
    </Page>
    <Page Include="SamplePages\Analytics\AnalyticsPage.xaml">
      <Generator>MSBuild:Compile</Generator>
      <SubType>Designer</SubType>
    </Page>
    <Page Include="SamplePages\Saturation\SaturationBehaviorPage.xaml">
      <SubType>Designer</SubType>
      <Generator>MSBuild:Compile</Generator>
    </Page>
    <Page Include="SamplePages\TileControl\TileControlPage.xaml">
      <Generator>MSBuild:Compile</Generator>
      <SubType>Designer</SubType>
    </Page>
    <Page Include="SamplePages\RadialProgressBar\RadialProgressBarPage.xaml">
      <Generator>MSBuild:Compile</Generator>
      <SubType>Designer</SubType>
    </Page>
    <Page Include="SamplePages\ScrollHeader\ScrollHeaderPage.xaml">
      <Generator>MSBuild:Compile</Generator>
      <SubType>Designer</SubType>
    </Page>
    <Page Include="SamplePages\DropShadowPanel\DropShadowPanelPage.xaml">
      <SubType>Designer</SubType>
      <Generator>MSBuild:Compile</Generator>
    </Page>
    <Page Include="SamplePages\GridSplitter\GridSplitterPage.xaml">
      <SubType>Designer</SubType>
      <Generator>MSBuild:Compile</Generator>
    </Page>
    <Page Include="SamplePages\FadeHeader\FadeHeaderBehaviorPage.xaml">
      <Generator>MSBuild:Compile</Generator>
      <SubType>Designer</SubType>
    </Page>
    <Page Include="SamplePages\Incremental Loading Collection\IncrementalLoadingCollectionPage.xaml">
      <Generator>MSBuild:Compile</Generator>
      <SubType>Designer</SubType>
    </Page>
    <Page Include="SamplePages\Light\LightBehaviorPage.xaml">
      <SubType>Designer</SubType>
      <Generator>MSBuild:Compile</Generator>
    </Page>
    <Page Include="SamplePages\LinkedIn Service\LinkedInPage.xaml">
      <SubType>Designer</SubType>
      <Generator>MSBuild:Compile</Generator>
    </Page>
    <Page Include="SamplePages\Loading\LoadingPage.xaml">
      <Generator>MSBuild:Compile</Generator>
      <SubType>Designer</SubType>
    </Page>
    <Page Include="SamplePages\MasterDetailsView\MasterDetailsViewPage.xaml">
      <SubType>Designer</SubType>
      <Generator>MSBuild:Compile</Generator>
    </Page>
    <Page Include="SamplePages\Microsoft Graph Service\MicrosoftGraphPage.xaml">
      <Generator>MSBuild:Compile</Generator>
      <SubType>Designer</SubType>
    </Page>
    <Page Include="SamplePages\Microsoft Graph Service\SendMessageContentDialog.xaml">
      <Generator>MSBuild:Compile</Generator>
      <SubType>Designer</SubType>
    </Page>
    <Page Include="SamplePages\ImageCache\ImageCachePage.xaml">
      <Generator>MSBuild:Compile</Generator>
      <SubType>Designer</SubType>
    </Page>
    <Page Include="SamplePages\ParallaxService\ParallaxPage.xaml">
      <SubType>Designer</SubType>
      <Generator>MSBuild:Compile</Generator>
    </Page>
    <Page Include="SamplePages\PrintHelper\PrintHelperPage.xaml">
      <Generator>MSBuild:Compile</Generator>
      <SubType>Designer</SubType>
    </Page>
    <Page Include="SamplePages\ReorderGridAnimation\ReorderGridPage.xaml">
      <SubType>Designer</SubType>
      <Generator>MSBuild:Compile</Generator>
    </Page>
    <Page Include="SamplePages\RotatorTile\RotatorTilePage.xaml">
      <Generator>MSBuild:Compile</Generator>
      <SubType>Designer</SubType>
    </Page>
    <Page Include="SamplePages\LiveTile\LiveTilePage.xaml">
      <Generator>MSBuild:Compile</Generator>
      <SubType>Designer</SubType>
    </Page>
    <Page Include="SamplePages\Offset\OffsetBehaviorPage.xaml">
      <SubType>Designer</SubType>
      <Generator>MSBuild:Compile</Generator>
    </Page>
    <Page Include="SamplePages\Fade\FadeBehaviorPage.xaml">
      <SubType>Designer</SubType>
      <Generator>MSBuild:Compile</Generator>
    </Page>
    <Page Include="SamplePages\Object Storage\ObjectStoragePage.xaml">
      <SubType>Designer</SubType>
      <Generator>MSBuild:Compile</Generator>
    </Page>
    <Page Include="SamplePages\SurfaceDialTextbox\SurfaceDialTextboxPage.xaml">
      <SubType>Designer</SubType>
      <Generator>MSBuild:Compile</Generator>
    </Page>
    <Page Include="SamplePages\SystemInformation\SystemInformationPage.xaml">
      <Generator>MSBuild:Compile</Generator>
      <SubType>Designer</SubType>
    </Page>
    <Page Include="SamplePages\TextBoxMask\TextBoxMaskPage.xaml">
      <Generator>MSBuild:Compile</Generator>
      <SubType>Designer</SubType>
    </Page>
    <Page Include="SamplePages\TextBoxRegex\TextBoxRegexPage.xaml">
      <SubType>Designer</SubType>
      <Generator>MSBuild:Compile</Generator>
    </Page>
    <Page Include="SamplePages\Toast\ToastPage.xaml">
      <Generator>MSBuild:Compile</Generator>
      <SubType>Designer</SubType>
    </Page>
    <Page Include="SamplePages\Twitter Service\TwitterPage.xaml">
      <Generator>MSBuild:Compile</Generator>
      <SubType>Designer</SubType>
    </Page>
    <Page Include="SamplePages\Facebook Service\FacebookPage.xaml">
      <Generator>MSBuild:Compile</Generator>
      <SubType>Designer</SubType>
    </Page>
    <Page Include="SamplePages\HamburgerMenu\HamburgerMenuPage.xaml">
      <Generator>MSBuild:Compile</Generator>
      <SubType>Designer</SubType>
    </Page>
    <Page Include="SamplePages\HeaderedTextBlock\HeaderedTextBlockPage.xaml">
      <SubType>Designer</SubType>
      <Generator>MSBuild:Compile</Generator>
    </Page>
    <Page Include="SamplePages\ImageEx\ImageExPage.xaml">
      <Generator>MSBuild:Compile</Generator>
      <SubType>Designer</SubType>
    </Page>
    <Page Include="SamplePages\Useful links\UsefulLinksPage.xaml">
      <Generator>MSBuild:Compile</Generator>
      <SubType>Designer</SubType>
    </Page>
    <Page Include="SamplePages\WeatherLiveTileAndToast\WeatherLiveTileAndToastPage.xaml">
      <SubType>Designer</SubType>
      <Generator>MSBuild:Compile</Generator>
    </Page>
    <Page Include="SamplePages\PullToRefreshListView\PullToRefreshListViewPage.xaml">
      <SubType>Designer</SubType>
      <Generator>MSBuild:Compile</Generator>
    </Page>
    <Page Include="SamplePages\RadialGauge\RadialGaugePage.xaml">
      <Generator>MSBuild:Compile</Generator>
      <SubType>Designer</SubType>
    </Page>
    <Page Include="SamplePages\RangeSelector\RangeSelectorPage.xaml">
      <Generator>MSBuild:Compile</Generator>
      <SubType>Designer</SubType>
    </Page>
    <Page Include="SamplePages\Rotate\RotateBehaviorPage.xaml">
      <SubType>Designer</SubType>
      <Generator>MSBuild:Compile</Generator>
    </Page>
    <Page Include="SamplePages\Scale\ScaleBehaviorPage.xaml">
      <SubType>Designer</SubType>
      <Generator>MSBuild:Compile</Generator>
    </Page>
    <Page Include="SamplePages\SlidableListItem\SlidableListItemPage.xaml">
      <SubType>Designer</SubType>
      <Generator>MSBuild:Compile</Generator>
    </Page>
    <Page Include="SamplePages\WrapPanel\WrapPanelPage.xaml">
      <Generator>MSBuild:Compile</Generator>
      <SubType>Designer</SubType>
    </Page>
    <Page Include="Shell.xaml">
      <Generator>MSBuild:Compile</Generator>
      <SubType>Designer</SubType>
    </Page>
    <Page Include="Pages\About.xaml">
      <SubType>Designer</SubType>
      <Generator>MSBuild:Compile</Generator>
    </Page>
    <Page Include="SamplePages\AdaptiveGridView\AdaptiveGridViewPage.xaml">
      <SubType>Designer</SubType>
      <Generator>MSBuild:Compile</Generator>
    </Page>
    <Page Include="Pages\SamplePicker.xaml">
      <SubType>Designer</SubType>
      <Generator>MSBuild:Compile</Generator>
    </Page>
  </ItemGroup>
  <ItemGroup>
    <ProjectReference Include="..\Microsoft.Toolkit.Uwp.DeveloperTools\Microsoft.Toolkit.Uwp.DeveloperTools.csproj">
      <Project>{e7697922-9555-4cfb-aee0-c5f4d657e559}</Project>
      <Name>Microsoft.Toolkit.Uwp.DeveloperTools</Name>
    </ProjectReference>
    <ProjectReference Include="..\Microsoft.Toolkit.Uwp.Samples.BackgroundTasks\Microsoft.Toolkit.Uwp.Samples.BackgroundTasks.csproj">
      <Project>{1ae2cb5c-58a0-4f12-8e6f-2cd4aaadb34c}</Project>
      <Name>Microsoft.Toolkit.Uwp.Samples.BackgroundTasks</Name>
    </ProjectReference>
    <ProjectReference Include="..\Microsoft.Toolkit.Uwp.Services\Microsoft.Toolkit.Uwp.Services.csproj">
      <Project>{7189a42d-6f1a-4fa3-8e00-e2c14fdf167a}</Project>
      <Name>Microsoft.Toolkit.Uwp.Services</Name>
    </ProjectReference>
    <ProjectReference Include="..\Notifications\Microsoft.Toolkit.Uwp.Notifications.UWP\Microsoft.Toolkit.Uwp.Notifications.UWP.csproj">
      <Project>{fb381278-f4ad-4703-a12a-c43ee0b231bd}</Project>
      <Name>Microsoft.Toolkit.Uwp.Notifications.UWP</Name>
    </ProjectReference>
    <ProjectReference Include="..\Microsoft.Toolkit.Uwp.UI.Animations\Microsoft.Toolkit.Uwp.UI.Animations.csproj">
      <Project>{b24a296c-b3eb-4e06-a64e-74ac2d1acc91}</Project>
      <Name>Microsoft.Toolkit.Uwp.UI.Animations</Name>
    </ProjectReference>
    <ProjectReference Include="..\Microsoft.Toolkit.Uwp.UI.Controls\Microsoft.Toolkit.Uwp.UI.Controls.csproj">
      <Project>{e9faabfb-d726-42c1-83c1-cb46a29fea81}</Project>
      <Name>Microsoft.Toolkit.Uwp.UI.Controls</Name>
    </ProjectReference>
    <ProjectReference Include="..\Microsoft.Toolkit.Uwp.UI\Microsoft.Toolkit.Uwp.UI.csproj">
      <Project>{3dd8aa7c-3569-4e51-992f-0c2257e8878e}</Project>
      <Name>Microsoft.Toolkit.Uwp.UI</Name>
    </ProjectReference>
    <ProjectReference Include="..\Microsoft.Toolkit.Uwp\Microsoft.Toolkit.Uwp.csproj">
      <Project>{805F80DF-75C6-4C2F-8FD9-B47F6D0DF5A3}</Project>
      <Name>Microsoft.Toolkit.Uwp</Name>
    </ProjectReference>
  </ItemGroup>
  <ItemGroup />
  <PropertyGroup Condition=" '$(VisualStudioVersion)' == '' or '$(VisualStudioVersion)' &lt; '14.0' ">
    <VisualStudioVersion>14.0</VisualStudioVersion>
  </PropertyGroup>
  <PropertyGroup Condition="'$(Configuration)|$(Platform)' == 'Publish|x86'">
    <OutputPath>bin\x86\Publish\</OutputPath>
    <DefineConstants>CODE_ANALYSIS;TRACE;NETFX_CORE;WINDOWS_UWP;CODE_ANALYSIS</DefineConstants>
    <Optimize>true</Optimize>
    <TreatWarningsAsErrors>true</TreatWarningsAsErrors>
    <NoWarn>;2008</NoWarn>
    <NoStdLib>true</NoStdLib>
    <DebugType>pdbonly</DebugType>
    <PlatformTarget>x86</PlatformTarget>
    <RunCodeAnalysis>true</RunCodeAnalysis>
    <UseVSHostingProcess>false</UseVSHostingProcess>
    <ErrorReport>prompt</ErrorReport>
    <CodeAnalysisRuleSet>microsoft.toolkit.uwp.sampleapp.ruleset</CodeAnalysisRuleSet>
    <Prefer32Bit>true</Prefer32Bit>
  </PropertyGroup>
  <PropertyGroup Condition="'$(Configuration)|$(Platform)' == 'Publish|ARM'">
    <OutputPath>bin\ARM\Publish\</OutputPath>
    <DefineConstants>CODE_ANALYSIS;TRACE;NETFX_CORE;WINDOWS_UWP;CODE_ANALYSIS</DefineConstants>
    <Optimize>true</Optimize>
    <TreatWarningsAsErrors>true</TreatWarningsAsErrors>
    <NoWarn>;2008</NoWarn>
    <NoStdLib>true</NoStdLib>
    <DebugType>pdbonly</DebugType>
    <PlatformTarget>ARM</PlatformTarget>
    <RunCodeAnalysis>true</RunCodeAnalysis>
    <UseVSHostingProcess>false</UseVSHostingProcess>
    <ErrorReport>prompt</ErrorReport>
    <CodeAnalysisRuleSet>microsoft.toolkit.uwp.sampleapp.ruleset</CodeAnalysisRuleSet>
    <Prefer32Bit>true</Prefer32Bit>
  </PropertyGroup>
  <PropertyGroup Condition="'$(Configuration)|$(Platform)' == 'Publish|x64'">
    <OutputPath>bin\x64\Publish\</OutputPath>
    <DefineConstants>CODE_ANALYSIS;TRACE;NETFX_CORE;WINDOWS_UWP;CODE_ANALYSIS</DefineConstants>
    <Optimize>true</Optimize>
    <TreatWarningsAsErrors>true</TreatWarningsAsErrors>
    <NoWarn>;2008</NoWarn>
    <NoStdLib>true</NoStdLib>
    <DebugType>pdbonly</DebugType>
    <PlatformTarget>x64</PlatformTarget>
    <RunCodeAnalysis>true</RunCodeAnalysis>
    <UseVSHostingProcess>false</UseVSHostingProcess>
    <ErrorReport>prompt</ErrorReport>
    <CodeAnalysisRuleSet>microsoft.toolkit.uwp.sampleapp.ruleset</CodeAnalysisRuleSet>
    <Prefer32Bit>true</Prefer32Bit>
  </PropertyGroup>
  <Import Project="$(MSBuildExtensionsPath)\Microsoft\WindowsXaml\v$(VisualStudioVersion)\Microsoft.Windows.UI.Xaml.CSharp.targets" />
  <!-- To modify your build process, add your task inside one of the targets below and uncomment it.
       Other similar extension points exist, see Microsoft.Common.targets.
  <Target Name="BeforeBuild">
  </Target>
  <Target Name="AfterBuild">
  </Target>
  -->
</Project><|MERGE_RESOLUTION|>--- conflicted
+++ resolved
@@ -400,12 +400,9 @@
     <Content Include="SamplePages\BluetoothLEHelper\BluetoothLEHelperCode.bind" />
     <Content Include="SamplePages\OrbitView\OrbitViewXaml.bind" />
     <Content Include="SamplePages\Menu\Menu.bind" />
-<<<<<<< HEAD
     <Content Include="SamplePages\InAppNotification\InAppNotificationCode.bind" />
     <Content Include="SamplePages\InAppNotification\InAppNotificationXaml.bind" />
-=======
     <Content Include="SamplePages\ListViewBase\ListViewBaseCode.bind" />
->>>>>>> 02f66613
   </ItemGroup>
   <ItemGroup>
     <Compile Include="App.xaml.cs">
@@ -426,13 +423,11 @@
     <Compile Include="SamplePages\BluetoothLEHelper\BluetoothLEHelperPage.xaml.cs">
       <DependentUpon>BluetoothLEHelperPage.xaml</DependentUpon>
     </Compile>
-<<<<<<< HEAD
     <Compile Include="SamplePages\InAppNotification\InAppNotificationPage.xaml.cs">
       <DependentUpon>InAppNotificationPage.xaml</DependentUpon>
-=======
+    </Compile>
     <Compile Include="SamplePages\ListViewBase\ListViewBasePage.xaml.cs">
       <DependentUpon>ListViewBasePage.xaml</DependentUpon>
->>>>>>> 02f66613
     </Compile>
     <Compile Include="SamplePages\Menu\Commands\VsCommands.cs" />
     <Compile Include="SamplePages\Menu\MenuPage.xaml.cs">
@@ -691,11 +686,11 @@
       <Generator>MSBuild:Compile</Generator>
       <SubType>Designer</SubType>
     </Page>
-<<<<<<< HEAD
     <Page Include="SamplePages\InAppNotification\InAppNotificationPage.xaml">
-=======
+      <SubType>Designer</SubType>
+      <Generator>MSBuild:Compile</Generator>
+    </Page>
     <Page Include="SamplePages\ListViewBase\ListViewBasePage.xaml">
->>>>>>> 02f66613
       <SubType>Designer</SubType>
       <Generator>MSBuild:Compile</Generator>
     </Page>
