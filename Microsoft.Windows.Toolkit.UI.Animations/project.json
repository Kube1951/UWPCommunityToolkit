﻿{
  "dependencies": {
<<<<<<< HEAD
    "Microsoft.NETCore.UniversalWindowsPlatform": "5.0.0",
    "Microsoft.Xaml.Behaviors.Uwp.Managed": "1.1.0",
=======
    "Microsoft.NETCore.UniversalWindowsPlatform": "5.2.0",
>>>>>>> 38483ef8
    "StyleCop.Analyzers": "1.0.0"
  },
  "frameworks": {
    "uap10.0": {}
  },
  "runtimes": {
    "win10-arm": {},
    "win10-arm-aot": {},
    "win10-x86": {},
    "win10-x86-aot": {},
    "win10-x64": {},
    "win10-x64-aot": {}
  }
}<|MERGE_RESOLUTION|>--- conflicted
+++ resolved
@@ -1,11 +1,7 @@
 ﻿{
   "dependencies": {
-<<<<<<< HEAD
-    "Microsoft.NETCore.UniversalWindowsPlatform": "5.0.0",
+    "Microsoft.NETCore.UniversalWindowsPlatform": "5.2.0",
     "Microsoft.Xaml.Behaviors.Uwp.Managed": "1.1.0",
-=======
-    "Microsoft.NETCore.UniversalWindowsPlatform": "5.2.0",
->>>>>>> 38483ef8
     "StyleCop.Analyzers": "1.0.0"
   },
   "frameworks": {
