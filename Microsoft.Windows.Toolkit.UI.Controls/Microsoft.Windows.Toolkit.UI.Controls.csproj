--- conflicted
+++ resolved
@@ -52,16 +52,13 @@
     <Compile Include="HamburgerMenu\HamburgerMenu.Properties.cs" />
     <Compile Include="HamburgerMenu\HamburgerMenu.Events.cs" />
     <Compile Include="HamburgerMenu\HamburgerMenu.cs" />
-<<<<<<< HEAD
     <Compile Include="ImageEx\ImageEx.cs" />
     <Compile Include="ImageEx\ImageEx.Members.cs" />
     <Compile Include="ImageEx\ImageEx.Source.cs" />
-=======
     <Compile Include="Pivorama\Pivorama.cs" />
     <Compile Include="Pivorama\PivoramaPanel.cs" />
     <Compile Include="Pivorama\PivoramaPanel.Properties.cs" />
     <Compile Include="Pivorama\PivoramaTabs.cs" />
->>>>>>> 70b53ade
     <Compile Include="Properties\AssemblyInfo.cs" />
     <Compile Include="SearchBox\SearchBox.cs" />
     <Compile Include="SearchBox\SearchBox.Properties.cs" />
@@ -112,24 +109,24 @@
     </Page>
   </ItemGroup>
   <ItemGroup>
-<<<<<<< HEAD
-=======
+    <ProjectReference Include="..\Microsoft.Windows.Toolkit.UI\Microsoft.Windows.Toolkit.UI.csproj">
+      <Project>{3DD8AA7C-3569-4E51-992F-0C2257E8878E}</Project>
+      <Name>Microsoft.Windows.Toolkit.UI</Name>
+    </ProjectReference>
+  </ItemGroup>
+  <ItemGroup>
     <ProjectReference Include="..\Microsoft.Windows.Toolkit.UI.Animations\Microsoft.Windows.Toolkit.UI.Animations.csproj">
       <Project>{b24a296c-b3eb-4e06-a64e-74ac2d1acc91}</Project>
       <Name>Microsoft.Windows.Toolkit.UI.Animations</Name>
     </ProjectReference>
->>>>>>> 70b53ade
     <ProjectReference Include="..\Microsoft.Windows.Toolkit.UI\Microsoft.Windows.Toolkit.UI.csproj">
       <Project>{3DD8AA7C-3569-4E51-992F-0C2257E8878E}</Project>
       <Name>Microsoft.Windows.Toolkit.UI</Name>
     </ProjectReference>
-<<<<<<< HEAD
-=======
     <ProjectReference Include="..\Microsoft.Windows.Toolkit\Microsoft.Windows.Toolkit.csproj">
       <Project>{805f80df-75c6-4c2f-8fd9-b47f6d0df5a3}</Project>
       <Name>Microsoft.Windows.Toolkit</Name>
     </ProjectReference>
->>>>>>> 70b53ade
   </ItemGroup>
   <PropertyGroup Condition=" '$(VisualStudioVersion)' == '' or '$(VisualStudioVersion)' &lt; '14.0' ">
     <VisualStudioVersion>14.0</VisualStudioVersion>
