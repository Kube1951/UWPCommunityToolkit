﻿<ResourceDictionary
    xmlns="http://schemas.microsoft.com/winfx/2006/xaml/presentation" 
    xmlns:x="http://schemas.microsoft.com/winfx/2006/xaml"
    xmlns:controls="using:Microsoft.Toolkit.Uwp.UI.Controls">
	<Style TargetType="controls:AdaptiveGridView">
        <Setter Property="Template">
            <Setter.Value>
				<ControlTemplate TargetType="controls:AdaptiveGridView">
                    <Grid>
						<ContentPresenter x:Name="templateProxy" Width="{TemplateBinding ItemWidth}" Height="{TemplateBinding ItemHeight}" ContentTemplate="{TemplateBinding ItemTemplate}" Visibility="Collapsed" />
<<<<<<< HEAD
						<GridView HorizontalAlignment="Stretch" x:Name="ListView" IsItemClickEnabled="True" SelectionMode="None" IsSwipeEnabled="False" IsTabStop="False"
                          ScrollViewer.VerticalScrollMode="{TemplateBinding ScrollViewer.VerticalScrollMode}" ScrollViewer.VerticalScrollBarVisibility="{TemplateBinding ScrollViewer.VerticalScrollBarVisibility}"
                          ItemsSource="{TemplateBinding ItemsSource}">
=======
                        <GridView HorizontalAlignment="Stretch" x:Name="ListView"
                                  IsItemClickEnabled="{TemplateBinding IsItemClickEnabled}"
                                  SelectionMode="{TemplateBinding SelectionMode}"
                                  IsSwipeEnabled="False"
                                  IsTabStop="False"
                                  ScrollViewer.VerticalScrollMode="{TemplateBinding VerticalScrollMode}"
                                  ScrollViewer.VerticalScrollBarVisibility="Hidden"
                                  ItemsSource="{TemplateBinding ItemsSource}">
>>>>>>> 4f94ad14
                            <GridView.ItemTemplate>
                                <DataTemplate>
									<ContentPresenter Width="{Binding Width, ElementName=templateProxy}" Height="{Binding Height, ElementName=templateProxy}" ContentTemplate="{Binding ContentTemplate, ElementName=templateProxy}" />
								</DataTemplate>
                            </GridView.ItemTemplate>
                        </GridView> 
                    </Grid>
                </ControlTemplate>
            </Setter.Value>
        </Setter>
    </Style>
</ResourceDictionary><|MERGE_RESOLUTION|>--- conflicted
+++ resolved
@@ -8,20 +8,16 @@
 				<ControlTemplate TargetType="controls:AdaptiveGridView">
                     <Grid>
 						<ContentPresenter x:Name="templateProxy" Width="{TemplateBinding ItemWidth}" Height="{TemplateBinding ItemHeight}" ContentTemplate="{TemplateBinding ItemTemplate}" Visibility="Collapsed" />
-<<<<<<< HEAD
-						<GridView HorizontalAlignment="Stretch" x:Name="ListView" IsItemClickEnabled="True" SelectionMode="None" IsSwipeEnabled="False" IsTabStop="False"
-                          ScrollViewer.VerticalScrollMode="{TemplateBinding ScrollViewer.VerticalScrollMode}" ScrollViewer.VerticalScrollBarVisibility="{TemplateBinding ScrollViewer.VerticalScrollBarVisibility}"
-                          ItemsSource="{TemplateBinding ItemsSource}">
-=======
+
                         <GridView HorizontalAlignment="Stretch" x:Name="ListView"
                                   IsItemClickEnabled="{TemplateBinding IsItemClickEnabled}"
                                   SelectionMode="{TemplateBinding SelectionMode}"
                                   IsSwipeEnabled="False"
                                   IsTabStop="False"
-                                  ScrollViewer.VerticalScrollMode="{TemplateBinding VerticalScrollMode}"
-                                  ScrollViewer.VerticalScrollBarVisibility="Hidden"
+                                  ScrollViewer.VerticalScrollMode="{TemplateBinding ScrollViewer.VerticalScrollMode}"
+                                  ScrollViewer.VerticalScrollBarVisibility="{TemplateBinding ScrollViewer.VerticalScrollBarVisibility}"
                                   ItemsSource="{TemplateBinding ItemsSource}">
->>>>>>> 4f94ad14
+
                             <GridView.ItemTemplate>
                                 <DataTemplate>
 									<ContentPresenter Width="{Binding Width, ElementName=templateProxy}" Height="{Binding Height, ElementName=templateProxy}" ContentTemplate="{Binding ContentTemplate, ElementName=templateProxy}" />
