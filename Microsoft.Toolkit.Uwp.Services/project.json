﻿{
  "dependencies": {
    "Microsoft.Graph": "1.2.0",
    "Microsoft.IdentityModel.Clients.ActiveDirectory": "3.13.7",
    "Microsoft.NETCore.UniversalWindowsPlatform": "5.1.0",
<<<<<<< HEAD
=======
    "Microsoft.OneDriveSDK": "2.0.6",
    "Microsoft.OneDriveSDK.Authentication": "1.0.8",
    "StyleCop.Analyzers": "1.0.0",
>>>>>>> dc320796
    "winsdkfb": "0.12.20161020.4"
  },
  "frameworks": {
    "uap10.0": {}
  },
  "runtimes": {
    "win10-arm": {},
    "win10-arm-aot": {},
    "win10-x86": {},
    "win10-x86-aot": {},
    "win10-x64": {},
    "win10-x64-aot": {}
  }
}<|MERGE_RESOLUTION|>--- conflicted
+++ resolved
@@ -3,12 +3,9 @@
     "Microsoft.Graph": "1.2.0",
     "Microsoft.IdentityModel.Clients.ActiveDirectory": "3.13.7",
     "Microsoft.NETCore.UniversalWindowsPlatform": "5.1.0",
-<<<<<<< HEAD
-=======
     "Microsoft.OneDriveSDK": "2.0.6",
     "Microsoft.OneDriveSDK.Authentication": "1.0.8",
     "StyleCop.Analyzers": "1.0.0",
->>>>>>> dc320796
     "winsdkfb": "0.12.20161020.4"
   },
   "frameworks": {
