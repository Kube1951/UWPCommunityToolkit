﻿<?xml version="1.0" encoding="utf-8"?>
<Project ToolsVersion="14.0" DefaultTargets="Build" xmlns="http://schemas.microsoft.com/developer/msbuild/2003">
  <Import Project="$(MSBuildExtensionsPath)\$(MSBuildToolsVersion)\Microsoft.Common.props" Condition="Exists('$(MSBuildExtensionsPath)\$(MSBuildToolsVersion)\Microsoft.Common.props')" />
  <PropertyGroup>
    <Configuration Condition=" '$(Configuration)' == '' ">Debug</Configuration>
    <Platform Condition=" '$(Platform)' == '' ">x86</Platform>
    <ProjectGuid>{719C43C6-8753-4395-ADAA-2FCC70F76BF3}</ProjectGuid>
    <OutputType>AppContainerExe</OutputType>
    <AppDesignerFolder>Properties</AppDesignerFolder>
    <RootNamespace>Microsoft.Toolkit.Uwp.SampleApp</RootNamespace>
    <AssemblyName>Microsoft.Toolkit.Uwp.SampleApp</AssemblyName>
    <DefaultLanguage>en-US</DefaultLanguage>
    <TargetPlatformIdentifier>UAP</TargetPlatformIdentifier>
    <TargetPlatformVersion>10.0.14393.0</TargetPlatformVersion>
    <TargetPlatformMinVersion>10.0.10586.0</TargetPlatformMinVersion>
    <MinimumVisualStudioVersion>14</MinimumVisualStudioVersion>
    <FileAlignment>512</FileAlignment>
    <ProjectTypeGuids>{A5A43C5B-DE2A-4C0C-9213-0A381AF9435A};{FAE04EC0-301F-11D3-BF4B-00C04F79EFBC}</ProjectTypeGuids>
    <PackageCertificateKeyFile>Microsoft.Toolkit.Uwp.SampleApp_TemporaryKey.pfx</PackageCertificateKeyFile>
    <AppxAutoIncrementPackageRevision>True</AppxAutoIncrementPackageRevision>
    <AppxBundle>Always</AppxBundle>
    <AppxBundlePlatforms>x64</AppxBundlePlatforms>
  </PropertyGroup>
  <PropertyGroup Condition="'$(Configuration)|$(Platform)' == 'Debug|x86'">
    <DebugSymbols>true</DebugSymbols>
    <OutputPath>bin\x86\Debug\</OutputPath>
    <DefineConstants>DEBUG;TRACE;NETFX_CORE;WINDOWS_UWP</DefineConstants>
    <NoWarn>;2008</NoWarn>
    <DebugType>full</DebugType>
    <PlatformTarget>x86</PlatformTarget>
    <UseVSHostingProcess>false</UseVSHostingProcess>
    <ErrorReport>prompt</ErrorReport>
    <Prefer32Bit>true</Prefer32Bit>
    <DocumentationFile>
    </DocumentationFile>
    <CodeAnalysisRuleSet>microsoft.toolkit.uwp.sampleapp.ruleset</CodeAnalysisRuleSet>
  </PropertyGroup>
  <PropertyGroup Condition="'$(Configuration)|$(Platform)' == 'Release|x86'">
    <OutputPath>bin\x86\Release\</OutputPath>
    <DefineConstants>TRACE;NETFX_CORE;WINDOWS_UWP</DefineConstants>
    <Optimize>true</Optimize>
    <NoWarn>;2008</NoWarn>
    <DebugType>pdbonly</DebugType>
    <PlatformTarget>x86</PlatformTarget>
    <UseVSHostingProcess>false</UseVSHostingProcess>
    <ErrorReport>prompt</ErrorReport>
    <Prefer32Bit>true</Prefer32Bit>
    <UseDotNetNativeToolchain>true</UseDotNetNativeToolchain>
    <RunCodeAnalysis>true</RunCodeAnalysis>
    <TreatWarningsAsErrors>true</TreatWarningsAsErrors>
    <DocumentationFile>
    </DocumentationFile>
    <CodeAnalysisRuleSet>microsoft.toolkit.uwp.sampleapp.ruleset</CodeAnalysisRuleSet>
  </PropertyGroup>
  <PropertyGroup Condition="'$(Configuration)|$(Platform)' == 'Debug|ARM'">
    <DebugSymbols>true</DebugSymbols>
    <OutputPath>bin\ARM\Debug\</OutputPath>
    <DefineConstants>DEBUG;TRACE;NETFX_CORE;WINDOWS_UWP</DefineConstants>
    <NoWarn>;2008</NoWarn>
    <DebugType>full</DebugType>
    <PlatformTarget>ARM</PlatformTarget>
    <UseVSHostingProcess>false</UseVSHostingProcess>
    <ErrorReport>prompt</ErrorReport>
    <Prefer32Bit>true</Prefer32Bit>
    <CodeAnalysisRuleSet>microsoft.toolkit.uwp.sampleapp.ruleset</CodeAnalysisRuleSet>
  </PropertyGroup>
  <PropertyGroup Condition="'$(Configuration)|$(Platform)' == 'Release|ARM'">
    <OutputPath>bin\ARM\Release\</OutputPath>
    <DefineConstants>TRACE;NETFX_CORE;WINDOWS_UWP</DefineConstants>
    <Optimize>true</Optimize>
    <NoWarn>;2008</NoWarn>
    <DebugType>pdbonly</DebugType>
    <PlatformTarget>ARM</PlatformTarget>
    <UseVSHostingProcess>false</UseVSHostingProcess>
    <ErrorReport>prompt</ErrorReport>
    <Prefer32Bit>true</Prefer32Bit>
    <UseDotNetNativeToolchain>true</UseDotNetNativeToolchain>
    <RunCodeAnalysis>true</RunCodeAnalysis>
    <TreatWarningsAsErrors>true</TreatWarningsAsErrors>
    <DocumentationFile>
    </DocumentationFile>
    <CodeAnalysisRuleSet>microsoft.toolkit.uwp.sampleapp.ruleset</CodeAnalysisRuleSet>
  </PropertyGroup>
  <PropertyGroup Condition="'$(Configuration)|$(Platform)' == 'Debug|x64'">
    <DebugSymbols>true</DebugSymbols>
    <OutputPath>bin\x64\Debug\</OutputPath>
    <DefineConstants>DEBUG;TRACE;NETFX_CORE;WINDOWS_UWP</DefineConstants>
    <NoWarn>;2008</NoWarn>
    <DebugType>full</DebugType>
    <PlatformTarget>x64</PlatformTarget>
    <UseVSHostingProcess>false</UseVSHostingProcess>
    <ErrorReport>prompt</ErrorReport>
    <Prefer32Bit>true</Prefer32Bit>
    <CodeAnalysisRuleSet>microsoft.toolkit.uwp.sampleapp.ruleset</CodeAnalysisRuleSet>
  </PropertyGroup>
  <PropertyGroup Condition="'$(Configuration)|$(Platform)' == 'Release|x64'">
    <OutputPath>bin\x64\Release\</OutputPath>
    <DefineConstants>TRACE;NETFX_CORE;WINDOWS_UWP</DefineConstants>
    <Optimize>true</Optimize>
    <NoWarn>;2008</NoWarn>
    <DebugType>pdbonly</DebugType>
    <PlatformTarget>x64</PlatformTarget>
    <UseVSHostingProcess>false</UseVSHostingProcess>
    <ErrorReport>prompt</ErrorReport>
    <Prefer32Bit>true</Prefer32Bit>
    <UseDotNetNativeToolchain>true</UseDotNetNativeToolchain>
    <RunCodeAnalysis>true</RunCodeAnalysis>
    <TreatWarningsAsErrors>true</TreatWarningsAsErrors>
    <DocumentationFile>
    </DocumentationFile>
    <CodeAnalysisRuleSet>microsoft.toolkit.uwp.sampleapp.ruleset</CodeAnalysisRuleSet>
  </PropertyGroup>
  <ItemGroup>
    <!-- A reference to the entire .Net Framework and Windows SDK are automatically included -->
    <Content Include="Assets\NotificationAssets\Cloudy-Square.png" />
    <Content Include="Assets\NotificationAssets\Cloudy.png" />
    <Content Include="Assets\NotificationAssets\Drizzle-Square.png" />
    <Content Include="Assets\NotificationAssets\Drizzle.png" />
    <Content Include="Assets\NotificationAssets\Haze-Square.png" />
    <Content Include="Assets\NotificationAssets\Haze.png" />
    <Content Include="Assets\NotificationAssets\Mostly Cloudy-Background.jpg" />
    <Content Include="Assets\NotificationAssets\Mostly Cloudy-Square.png" />
    <Content Include="Assets\NotificationAssets\Mostly Cloudy.png" />
    <Content Include="Assets\NotificationAssets\Slight Drizzle-Square.png" />
    <Content Include="Assets\NotificationAssets\Slight Drizzle.png" />
    <Content Include="Assets\NotificationAssets\Snow-Square.png" />
    <Content Include="Assets\NotificationAssets\Snow.png" />
    <Content Include="Assets\NotificationAssets\Sunny-Square.png" />
    <Content Include="Assets\NotificationAssets\Sunny.png" />
    <Content Include="Assets\NotificationAssets\Thunderstorms-Square.png" />
    <Content Include="Assets\NotificationAssets\Thunderstorms.png" />
    <Content Include="Assets\Photos\BigFourSummerHeat.png" />
    <Content Include="Assets\Photos\BisonBadlandsChillin.png" />
    <Content Include="Assets\Photos\ColumbiaRiverGorge.png" />
    <Content Include="Assets\Photos\GiantSlabInOregon.png" />
    <Content Include="Assets\Photos\GrandTetons.png" />
    <Content Include="Assets\Photos\ImageExPlaceholder.jpg" />
    <Content Include="Assets\Photos\LakeAnnMushroom.png" />
    <Content Include="Assets\Photos\LunchBreak.png" />
    <Content Include="Assets\Photos\MilkyWayStHelensHikePurple.png" />
    <Content Include="Assets\Photos\MitchellButtes.png" />
    <Content Include="Assets\Photos\MultnomahFalls.png" />
    <Content Include="Assets\Photos\NorthernCascadesReflection.png" />
    <Content Include="Assets\Photos\NovemberHikeWaterfall.png" />
    <Content Include="Assets\Photos\OregonWineryNamaste.png" />
    <Content Include="Assets\Photos\Owl.png" />
    <Content Include="Assets\Photos\PaintedHillsPathway.png" />
    <Content Include="Assets\Photos\RunningDogPacificCity.png" />
    <Content Include="Assets\Photos\ShootingOnAutoOnTheDrone.png" />
    <Content Include="Assets\Photos\SmithnRockDownTheRiverView.png" />
    <Content Include="Assets\Photos\SnowyInterbayt.png" />
    <Content Include="Assets\Photos\SpeedTripleAtristsPoint.png" />
    <Content Include="Assets\Photos\Van.png" />
    <Content Include="Assets\Photos\WestSeattleView.png" />
    <Content Include="Assets\UWPCommunityToolkitSampleAppAppList.scale-100.png" />
    <Content Include="Assets\UWPCommunityToolkitSampleAppAppList.scale-125.png" />
    <Content Include="Assets\UWPCommunityToolkitSampleAppAppList.scale-150.png" />
    <Content Include="Assets\UWPCommunityToolkitSampleAppAppList.scale-200.png" />
    <Content Include="Assets\UWPCommunityToolkitSampleAppAppList.scale-400.png" />
    <Content Include="Assets\UWPCommunityToolkitSampleAppAppList.targetsize-16.png" />
    <Content Include="Assets\UWPCommunityToolkitSampleAppAppList.targetsize-16_altform-unplated.png" />
    <Content Include="Assets\UWPCommunityToolkitSampleAppAppList.targetsize-20.png" />
    <Content Include="Assets\UWPCommunityToolkitSampleAppAppList.targetsize-20_altform-unplated.png" />
    <Content Include="Assets\UWPCommunityToolkitSampleAppAppList.targetsize-24.png" />
    <Content Include="Assets\UWPCommunityToolkitSampleAppAppList.targetsize-24_altform-unplated.png" />
    <Content Include="Assets\UWPCommunityToolkitSampleAppAppList.targetsize-256.png" />
    <Content Include="Assets\UWPCommunityToolkitSampleAppAppList.targetsize-256_altform-unplated.png" />
    <Content Include="Assets\UWPCommunityToolkitSampleAppAppList.targetsize-30.png" />
    <Content Include="Assets\UWPCommunityToolkitSampleAppAppList.targetsize-30_altform-unplated.png" />
    <Content Include="Assets\UWPCommunityToolkitSampleAppAppList.targetsize-32.png" />
    <Content Include="Assets\UWPCommunityToolkitSampleAppAppList.targetsize-32_altform-unplated.png" />
    <Content Include="Assets\UWPCommunityToolkitSampleAppAppList.targetsize-36.png" />
    <Content Include="Assets\UWPCommunityToolkitSampleAppAppList.targetsize-36_altform-unplated.png" />
    <Content Include="Assets\UWPCommunityToolkitSampleAppAppList.targetsize-40.png" />
    <Content Include="Assets\UWPCommunityToolkitSampleAppAppList.targetsize-40_altform-unplated.png" />
    <Content Include="Assets\UWPCommunityToolkitSampleAppAppList.targetsize-48.png" />
    <Content Include="Assets\UWPCommunityToolkitSampleAppAppList.targetsize-48_altform-unplated.png" />
    <Content Include="Assets\UWPCommunityToolkitSampleAppAppList.targetsize-60.png" />
    <Content Include="Assets\UWPCommunityToolkitSampleAppAppList.targetsize-60_altform-unplated.png" />
    <Content Include="Assets\UWPCommunityToolkitSampleAppAppList.targetsize-64.png" />
    <Content Include="Assets\UWPCommunityToolkitSampleAppAppList.targetsize-64_altform-unplated.png" />
    <Content Include="Assets\UWPCommunityToolkitSampleAppAppList.targetsize-72.png" />
    <Content Include="Assets\UWPCommunityToolkitSampleAppAppList.targetsize-72_altform-unplated.png" />
    <Content Include="Assets\UWPCommunityToolkitSampleAppAppList.targetsize-80.png" />
    <Content Include="Assets\UWPCommunityToolkitSampleAppAppList.targetsize-80_altform-unplated.png" />
    <Content Include="Assets\UWPCommunityToolkitSampleAppAppList.targetsize-96.png" />
    <Content Include="Assets\UWPCommunityToolkitSampleAppAppList.targetsize-96_altform-unplated.png" />
    <Content Include="Assets\UWPCommunityToolkitSampleAppBadgeLogo.scale-100.png" />
    <Content Include="Assets\UWPCommunityToolkitSampleAppBadgeLogo.scale-125.png" />
    <Content Include="Assets\UWPCommunityToolkitSampleAppBadgeLogo.scale-150.png" />
    <Content Include="Assets\UWPCommunityToolkitSampleAppBadgeLogo.scale-200.png" />
    <Content Include="Assets\UWPCommunityToolkitSampleAppBadgeLogo.scale-400.png" />
    <Content Include="Assets\UWPCommunityToolkitSampleAppLargeTile.scale-100.png" />
    <Content Include="Assets\UWPCommunityToolkitSampleAppLargeTile.scale-125.png" />
    <Content Include="Assets\UWPCommunityToolkitSampleAppLargeTile.scale-150.png" />
    <Content Include="Assets\UWPCommunityToolkitSampleAppLargeTile.scale-200.png" />
    <Content Include="Assets\UWPCommunityToolkitSampleAppLargeTile.scale-400.png" />
    <Content Include="Assets\UWPCommunityToolkitSampleAppMedTile.scale-100.png" />
    <Content Include="Assets\UWPCommunityToolkitSampleAppMedTile.scale-125.png" />
    <Content Include="Assets\UWPCommunityToolkitSampleAppMedTile.scale-150.png" />
    <Content Include="Assets\UWPCommunityToolkitSampleAppMedTile.scale-200.png" />
    <Content Include="Assets\UWPCommunityToolkitSampleAppMedTile.scale-400.png" />
    <Content Include="Assets\UWPCommunityToolkitSampleAppSmallTile.scale-100.png" />
    <Content Include="Assets\UWPCommunityToolkitSampleAppSmallTile.scale-125.png" />
    <Content Include="Assets\UWPCommunityToolkitSampleAppSmallTile.scale-150.png" />
    <Content Include="Assets\UWPCommunityToolkitSampleAppSmallTile.scale-200.png" />
    <Content Include="Assets\UWPCommunityToolkitSampleAppSmallTile.scale-400.png" />
    <Content Include="Assets\UWPCommunityToolkitSampleAppSplashScreen.scale-100.png" />
    <Content Include="Assets\UWPCommunityToolkitSampleAppSplashScreen.scale-125.png" />
    <Content Include="Assets\UWPCommunityToolkitSampleAppSplashScreen.scale-150.png" />
    <Content Include="Assets\UWPCommunityToolkitSampleAppSplashScreen.scale-200.png" />
    <Content Include="Assets\UWPCommunityToolkitSampleAppSplashScreen.scale-400.png" />
    <Content Include="Assets\UWPCommunityToolkitSampleAppStoreLogo.scale-100.png" />
    <Content Include="Assets\UWPCommunityToolkitSampleAppStoreLogo.scale-125.png" />
    <Content Include="Assets\ToolkitLogo.png" />
    <Content Include="Assets\UWPCommunityToolkitSampleAppStoreLogo.scale-150.png" />
    <Content Include="Assets\UWPCommunityToolkitSampleAppStoreLogo.scale-200.png" />
    <Content Include="Assets\UWPCommunityToolkitSampleAppStoreLogo.scale-400.png" />
    <Content Include="Assets\UWPCommunityToolkitSampleAppWideTile.scale-100.png" />
    <Content Include="Assets\UWPCommunityToolkitSampleAppWideTile.scale-125.png" />
    <Content Include="Assets\UWPCommunityToolkitSampleAppWideTile.scale-150.png" />
    <Content Include="Assets\UWPCommunityToolkitSampleAppWideTile.scale-200.png" />
    <Content Include="Assets\UWPCommunityToolkitSampleAppWideTile.scale-400.png" />
    <Content Include="Assets\Wide310x150Logo.scale-400.png" />
    <Content Include="Icons\Animations.png" />
    <Content Include="Icons\About.png" />
    <Content Include="Icons\Helpers.png" />
    <Content Include="Icons\Foundation.png" />
    <Content Include="Icons\Layouts.png" />
    <Content Include="Icons\Notifications.png" />
    <Content Include="Icons\Services.png" />
    <Content Include="SamplePages\Bing Service\BingCode.bind" />
    <Content Include="SamplePages\Bing Service\icon.png" />
    <Content Include="SamplePages\BladeControl\BladeControl.png" />
    <Content Include="SamplePages\Blur\BlurBehavior.png" />
<<<<<<< HEAD
    <Content Include="SamplePages\FadeHeader\FadeHeaderBehavior.png" />
=======
    <Content Include="SamplePages\DropShadowPanel\DropShadowPanel.png" />
    <Content Include="SamplePages\DropShadowPanel\Trex.png" />
    <Content Include="SamplePages\DropShadowPanel\Unicorn.png" />
>>>>>>> 2094d73b
    <Content Include="SamplePages\GridSplitter\GridSplitter.png" />
    <Content Include="SamplePages\Facebook Service\FacebookLogo.png" />
    <Content Include="SamplePages\Fade\FadeBehavior.png" />
    <Content Include="SamplePages\HamburgerMenu\HamburgerMenu.png" />
    <Content Include="SamplePages\HeaderedTextBlock\HeaderedTextBlock.png" />
    <Content Include="SamplePages\ImageCache\ImageEx.png" />
    <Content Include="SamplePages\ImageEx\ImageEx.png" />
    <Content Include="SamplePages\Incremental Loading Collection\icon.png" />
    <Content Include="SamplePages\LinkedIn Service\LinkedInLogo.png" />
    <Content Include="SamplePages\MicrosoftGraph Service\OfficeLogo.png" />
    <Content Include="SamplePages\MicrosoftGraph Service\user.png" />
    <Content Include="SamplePages\Offset\OffsetBehavior.png" />
    <Content Include="SamplePages\PullToRefreshListView\PullToRefreshListView.png" />
    <Content Include="SamplePages\RadialGauge\RadialGauge.png" />
    <Content Include="SamplePages\RangeSelector\RangeSelector.png" />
    <Content Include="SamplePages\AdaptiveGridView\AdaptiveGridView.png" />
    <Content Include="SamplePages\Rotate\RotateBehavior.png" />
    <Content Include="SamplePages\LiveTile\icon.jpg" />
    <Content Include="SamplePages\RotatorTile\RotatorTile.png" />
    <Content Include="SamplePages\Scale\ScaleBehavior.png" />
    <Content Include="SamplePages\SlidableListItem\SlidableListItem.png" />
    <Content Include="SamplePages\Toast\icon.jpg" />
    <Content Include="SamplePages\Twitter Service\TwitterCode.bind" />
    <Content Include="SamplePages\Twitter Service\icon.png" />
    <Content Include="SamplePages\Facebook Service\FacebookCode.bind" />
    <Content Include="SamplePages\HamburgerMenu\HamburgerMenuCode.bind" />
    <Content Include="SamplePages\HeaderedTextBlock\HeaderedTextBlockCode.bind" />
    <None Include="Microsoft.Toolkit.Uwp.SampleApp.ruleset" />
    <Content Include="SamplePages\Twitter Service\TwitterLogo.png" />
    <Content Include="SamplePages\WeatherLiveTileAndToast\WeatherLiveTileAndToast.png" />
    <Content Include="SamplePages\WeatherLiveTileAndToast\WeatherLiveTileAndToastCode.bind" />
    <Content Include="SamplePages\ImageEx\ImageExCode.bind" />
    <Content Include="SamplePages\Offset\OffsetBehaviorCode.bind" />
    <Content Include="SamplePages\Fade\FadeBehaviorCode.bind" />
    <Content Include="SamplePages\PullToRefreshListView\PullToRefreshListViewCode.bind" />
    <Content Include="SamplePages\RadialGauge\RadialGaugeCode.bind" />
    <Content Include="SamplePages\Rotate\RotateBehaviorCode.bind" />
    <Content Include="SamplePages\Scale\ScaleBehaviorCode.bind" />
    <Content Include="SamplePages\SlidableListItem\SlidableListItemCode.bind" />
    <Content Include="Assets\Photos\Photos.json" />
    <Content Include="Assets\Photos\OnlinePhotos.json" />
    <None Include="project.json" />
    <Content Include="Assets\Html\CSharp.html" />
    <Content Include="Assets\Html\Json.html" />
    <Content Include="Assets\Html\Xaml.html" />
    <Content Include="Assets\Html\Xml.html" />
    <Content Include="Assets\Prettify\prettify.css" />
    <Content Include="Assets\Prettify\prettify.js" />
    <Content Include="Assets\Prettify\run_prettify.js" />
    <Content Include="SamplePages\RangeSelector\RangeSelectorCode.bind" />
    <Content Include="SamplePages\AdaptiveGridView\AdaptiveGridViewCode.bind" />
    <Content Include="SamplePages\samples.json" />
    <None Include="readme.md" />
    <Content Include="SamplePages\LiveTile\LiveTileCode.bind" />
    <Content Include="SamplePages\Toast\ToastCode.bind" />
    <Content Include="SamplePages\RotatorTile\RotatorTileCode.bind" />
    <Content Include="SamplePages\Blur\BlurBehaviorCode.bind" />
    <Content Include="SamplePages\Blur\BlurBehaviorXaml.bind" />
    <Content Include="SamplePages\Offset\OffsetBehaviorXaml.bind" />
    <Content Include="SamplePages\Fade\FadeBehaviorXaml.bind" />
    <Content Include="SamplePages\Scale\ScaleBehaviorXaml.bind" />
    <Content Include="SamplePages\Rotate\RotateBehaviorXaml.bind" />
    <Content Include="SamplePages\BladeControl\BladeCode.bind" />
    <Content Include="SamplePages\GridSplitter\GridSplitter.bind" />
    <Content Include="SamplePages\FadeHeader\FadeHeaderBehaviorCode.bind" />
    <Content Include="SamplePages\FadeHeader\FadeHeaderBehaviorXaml.bind" />
    <Content Include="SamplePages\ImageCache\ImageCacheXaml.bind" />
    <Content Include="SamplePages\LinkedIn Service\LinkedInCode.bind" />
<<<<<<< HEAD
    <Content Include="SamplePages\Incremental Loading Collection\IncrementalLoadingCollectionCode.bind" />
    <Content Include="SamplePages\ImageCache\ImageCacheCode.bind" />
=======
    <Content Include="SamplePages\DropShadowPanel\DropShadowPanelXaml.bind" />
>>>>>>> 2094d73b
    <None Include="SamplePages\LiveTile\LiveTileCodeJavaScript.bind" />
    <Content Include="SamplePages\Toast\ToastCodeJavaScript.bind" />
    <None Include="SamplePages\WeatherLiveTileAndToast\WeatherLiveTileAndToastCodeJavaScript.bind" />
    <Content Include="SamplePages\MicrosoftGraph Service\MicrosoftGraphCode.bind" />
  </ItemGroup>
  <ItemGroup>
    <Compile Include="App.xaml.cs">
      <DependentUpon>App.xaml</DependentUpon>
    </Compile>
    <Compile Include="Common\Constants.cs" />
    <Compile Include="Common\DelegateCommand{T}.cs" />
    <Compile Include="Common\EnumConverter.cs" />
    <Compile Include="Common\SolidColorBrushConverter.cs" />
    <Compile Include="Common\DelegateCommand.cs" />
    <Compile Include="Common\Tools.cs" />
    <Compile Include="SamplePages\DropShadowPanel\DropShadowPanelPage.xaml.cs">
      <DependentUpon>DropShadowPanelPage.xaml</DependentUpon>
    </Compile>
    <Compile Include="SamplePages\Facebook Service\FacebookPhotoTemplateSelector.cs" />
    <Compile Include="Controls\CodeRenderer\CodeRenderer.Properties.cs" />
    <Compile Include="Controls\CodeRenderer\CodeRenderer.cs" />
    <Compile Include="Controls\PropertyControl.xaml.cs">
      <DependentUpon>PropertyControl.xaml</DependentUpon>
    </Compile>
    <Compile Include="Data\PhotoDataItem.cs" />
    <Compile Include="Data\PhotosDataSource.cs" />
    <Compile Include="Models\Item.cs" />
    <Compile Include="Models\PropertyDescriptor\SliderPropertyOptions.cs" />
    <Compile Include="Models\PropertyDescriptor\ValueHolder.cs" />
    <Compile Include="Models\PropertyDescriptor\PropertyOptions.cs" />
    <Compile Include="Models\PropertyDescriptor\PropertyKind.cs" />
    <Compile Include="Models\PropertyDescriptor\PropertyDescriptor.cs" />
    <Compile Include="Common\BindableBase.cs" />
    <Compile Include="SamplePages\Bing Service\BingPage.xaml.cs">
      <DependentUpon>BingPage.xaml</DependentUpon>
    </Compile>
    <Compile Include="SamplePages\BladeControl\BladePage.xaml.cs">
      <DependentUpon>BladePage.xaml</DependentUpon>
    </Compile>
    <Compile Include="SamplePages\Blur\BlurBehaviorPage.xaml.cs">
      <DependentUpon>BlurBehaviorPage.xaml</DependentUpon>
    </Compile>
    <Compile Include="SamplePages\GridSplitter\GridSplitterPage.xaml.cs">
      <DependentUpon>GridSplitterPage.xaml</DependentUpon>
    </Compile>
    <Compile Include="SamplePages\FadeHeader\FadeHeaderBehaviorPage.xaml.cs">
      <DependentUpon>FadeHeaderBehaviorPage.xaml</DependentUpon>
    </Compile>
    <Compile Include="SamplePages\Incremental Loading Collection\IncrementalLoadingCollectionPage.xaml.cs">
      <DependentUpon>IncrementalLoadingCollectionPage.xaml</DependentUpon>
    </Compile>
    <Compile Include="SamplePages\Incremental Loading Collection\PeopleSource.cs" />
    <Compile Include="SamplePages\Incremental Loading Collection\Person.cs" />
    <Compile Include="SamplePages\LinkedIn Service\LinkedInPage.xaml.cs">
      <DependentUpon>LinkedInPage.xaml</DependentUpon>
    </Compile>
    <Compile Include="SamplePages\MicrosoftGraph Service\MicrosoftGraphPage.xaml.cs">
      <DependentUpon>MicrosoftGraphPage.xaml</DependentUpon>
    </Compile>
    <Compile Include="SamplePages\MicrosoftGraph Service\MicrosoftGraphSource.cs" />
    <Compile Include="SamplePages\MicrosoftGraph Service\MicrosoftGraphUIExtensions.cs" />
    <Compile Include="SamplePages\MicrosoftGraph Service\SendMessageContentDialog.xaml.cs">
      <DependentUpon>SendMessageContentDialog.xaml</DependentUpon>
    </Compile>
    <Compile Include="SamplePages\ImageCache\ImageCachePage.xaml.cs">
      <DependentUpon>ImageCachePage.xaml</DependentUpon>
    </Compile>
    <Compile Include="SamplePages\RotatorTile\RotatorTilePage.xaml.cs">
      <DependentUpon>RotatorTilePage.xaml</DependentUpon>
    </Compile>
    <Compile Include="SamplePages\LiveTile\LiveTilePage.xaml.cs">
      <DependentUpon>LiveTilePage.xaml</DependentUpon>
    </Compile>
    <Compile Include="SamplePages\Toast\ToastPage.xaml.cs">
      <DependentUpon>ToastPage.xaml</DependentUpon>
    </Compile>
    <Compile Include="SamplePages\Twitter Service\TwitterPage.xaml.cs">
      <DependentUpon>TwitterPage.xaml</DependentUpon>
    </Compile>
    <Compile Include="SamplePages\Offset\OffsetBehaviorPage.xaml.cs">
      <DependentUpon>OffsetBehaviorPage.xaml</DependentUpon>
    </Compile>
    <Compile Include="SamplePages\Fade\FadeBehaviorPage.xaml.cs">
      <DependentUpon>FadeBehaviorPage.xaml</DependentUpon>
    </Compile>
    <Compile Include="SamplePages\Facebook Service\FacebookPage.xaml.cs">
      <DependentUpon>FacebookPage.xaml</DependentUpon>
    </Compile>
    <Compile Include="SamplePages\HamburgerMenu\HamburgerMenuPage.xaml.cs">
      <DependentUpon>HamburgerMenuPage.xaml</DependentUpon>
    </Compile>
    <Compile Include="SamplePages\HeaderedTextBlock\HeaderedTextBlockPage.xaml.cs">
      <DependentUpon>HeaderedTextBlockPage.xaml</DependentUpon>
    </Compile>
    <Compile Include="SamplePages\ImageEx\ImageExPage.xaml.cs">
      <DependentUpon>ImageExPage.xaml</DependentUpon>
    </Compile>
    <Compile Include="SamplePages\WeatherLiveTileAndToast\WeatherLiveTileAndToastPage.xaml.cs">
      <DependentUpon>WeatherLiveTileAndToastPage.xaml</DependentUpon>
    </Compile>
    <Compile Include="SamplePages\PullToRefreshListView\PullToRefreshListViewPage.xaml.cs">
      <DependentUpon>PullToRefreshListViewPage.xaml</DependentUpon>
    </Compile>
    <Compile Include="SamplePages\Rotate\RotateBehaviorPage.xaml.cs">
      <DependentUpon>RotateBehaviorPage.xaml</DependentUpon>
    </Compile>
    <Compile Include="SamplePages\Scale\ScaleBehaviorPage.xaml.cs">
      <DependentUpon>ScaleBehaviorPage.xaml</DependentUpon>
    </Compile>
    <Compile Include="SamplePages\SlidableListItem\SlidableListItemPage.xaml.cs">
      <DependentUpon>SlidableListItemPage.xaml</DependentUpon>
    </Compile>
    <Compile Include="SamplePages\RadialGauge\RadialGaugePage.xaml.cs">
      <DependentUpon>RadialGaugePage.xaml</DependentUpon>
    </Compile>
    <Compile Include="SamplePages\RangeSelector\RangeSelectorPage.xaml.cs">
      <DependentUpon>RangeSelectorPage.xaml</DependentUpon>
    </Compile>
    <Compile Include="Shell.xaml.cs">
      <DependentUpon>Shell.xaml</DependentUpon>
    </Compile>
    <Compile Include="Models\Option.cs" />
    <Compile Include="Models\SampleCategory.cs" />
    <Compile Include="Models\Sample.cs" />
    <Compile Include="Models\Samples.cs" />
    <Compile Include="Pages\About.xaml.cs">
      <DependentUpon>About.xaml</DependentUpon>
    </Compile>
    <Compile Include="SamplePages\AdaptiveGridView\AdaptiveGridViewPage.xaml.cs">
      <DependentUpon>AdaptiveGridViewPage.xaml</DependentUpon>
    </Compile>
    <Compile Include="Pages\SamplePicker.xaml.cs">
      <DependentUpon>SamplePicker.xaml</DependentUpon>
    </Compile>
    <Compile Include="Properties\AssemblyInfo.cs" />
  </ItemGroup>
  <ItemGroup>
    <AppxManifest Include="Package.appxmanifest">
      <SubType>Designer</SubType>
    </AppxManifest>
    <None Include="Microsoft.Toolkit.Uwp.SampleApp_TemporaryKey.pfx" />
  </ItemGroup>
  <ItemGroup>
    <Content Include="Properties\Default.rd.xml" />
  </ItemGroup>
  <ItemGroup>
    <ApplicationDefinition Include="App.xaml">
      <Generator>MSBuild:Compile</Generator>
      <SubType>Designer</SubType>
    </ApplicationDefinition>
    <Page Include="Controls\PropertyControl.xaml">
      <SubType>Designer</SubType>
      <Generator>MSBuild:Compile</Generator>
    </Page>
    <Page Include="SamplePages\Bing Service\BingPage.xaml">
      <Generator>MSBuild:Compile</Generator>
      <SubType>Designer</SubType>
    </Page>
    <Page Include="SamplePages\BladeControl\BladePage.xaml">
      <SubType>Designer</SubType>
      <Generator>MSBuild:Compile</Generator>
    </Page>
    <Page Include="SamplePages\Blur\BlurBehaviorPage.xaml">
      <Generator>MSBuild:Compile</Generator>
      <SubType>Designer</SubType>
    </Page>
    <Page Include="SamplePages\DropShadowPanel\DropShadowPanelPage.xaml">
      <SubType>Designer</SubType>
      <Generator>MSBuild:Compile</Generator>
    </Page>
    <Page Include="SamplePages\GridSplitter\GridSplitterPage.xaml">
      <SubType>Designer</SubType>
      <Generator>MSBuild:Compile</Generator>
    </Page>
    <Page Include="SamplePages\FadeHeader\FadeHeaderBehaviorPage.xaml">
      <Generator>MSBuild:Compile</Generator>
      <SubType>Designer</SubType>
    </Page>
    <Page Include="SamplePages\Incremental Loading Collection\IncrementalLoadingCollectionPage.xaml">
      <Generator>MSBuild:Compile</Generator>
      <SubType>Designer</SubType>
    </Page>
    <Page Include="SamplePages\LinkedIn Service\LinkedInPage.xaml">
      <SubType>Designer</SubType>
      <Generator>MSBuild:Compile</Generator>
    </Page>
    <Page Include="SamplePages\MicrosoftGraph Service\MicrosoftGraphPage.xaml">
      <Generator>MSBuild:Compile</Generator>
      <SubType>Designer</SubType>
    </Page>
    <Page Include="SamplePages\MicrosoftGraph Service\SendMessageContentDialog.xaml">
      <Generator>MSBuild:Compile</Generator>
      <SubType>Designer</SubType>
    </Page>
    <Page Include="SamplePages\ImageCache\ImageCachePage.xaml">
      <Generator>MSBuild:Compile</Generator>
      <SubType>Designer</SubType>
    </Page>
    <Page Include="SamplePages\RotatorTile\RotatorTilePage.xaml">
      <Generator>MSBuild:Compile</Generator>
      <SubType>Designer</SubType>
    </Page>
    <Page Include="SamplePages\LiveTile\LiveTilePage.xaml">
      <Generator>MSBuild:Compile</Generator>
      <SubType>Designer</SubType>
    </Page>
    <Page Include="SamplePages\Offset\OffsetBehaviorPage.xaml">
      <SubType>Designer</SubType>
      <Generator>MSBuild:Compile</Generator>
    </Page>
    <Page Include="SamplePages\Fade\FadeBehaviorPage.xaml">
      <SubType>Designer</SubType>
      <Generator>MSBuild:Compile</Generator>
    </Page>
    <Page Include="SamplePages\Toast\ToastPage.xaml">
      <Generator>MSBuild:Compile</Generator>
      <SubType>Designer</SubType>
    </Page>
    <Page Include="SamplePages\Twitter Service\TwitterPage.xaml">
      <Generator>MSBuild:Compile</Generator>
      <SubType>Designer</SubType>
    </Page>
    <Page Include="SamplePages\Facebook Service\FacebookPage.xaml">
      <Generator>MSBuild:Compile</Generator>
      <SubType>Designer</SubType>
    </Page>
    <Page Include="SamplePages\HamburgerMenu\HamburgerMenuPage.xaml">
      <Generator>MSBuild:Compile</Generator>
      <SubType>Designer</SubType>
    </Page>
    <Page Include="SamplePages\HeaderedTextBlock\HeaderedTextBlockPage.xaml">
      <SubType>Designer</SubType>
      <Generator>MSBuild:Compile</Generator>
    </Page>
    <Page Include="SamplePages\ImageEx\ImageExPage.xaml">
      <Generator>MSBuild:Compile</Generator>
      <SubType>Designer</SubType>
    </Page>
    <Page Include="SamplePages\WeatherLiveTileAndToast\WeatherLiveTileAndToastPage.xaml">
      <SubType>Designer</SubType>
      <Generator>MSBuild:Compile</Generator>
    </Page>
    <Page Include="SamplePages\PullToRefreshListView\PullToRefreshListViewPage.xaml">
      <SubType>Designer</SubType>
      <Generator>MSBuild:Compile</Generator>
    </Page>
    <Page Include="SamplePages\RadialGauge\RadialGaugePage.xaml">
      <Generator>MSBuild:Compile</Generator>
      <SubType>Designer</SubType>
    </Page>
    <Page Include="SamplePages\RangeSelector\RangeSelectorPage.xaml">
      <Generator>MSBuild:Compile</Generator>
      <SubType>Designer</SubType>
    </Page>
    <Page Include="SamplePages\Rotate\RotateBehaviorPage.xaml">
      <SubType>Designer</SubType>
      <Generator>MSBuild:Compile</Generator>
    </Page>
    <Page Include="SamplePages\Scale\ScaleBehaviorPage.xaml">
      <SubType>Designer</SubType>
      <Generator>MSBuild:Compile</Generator>
    </Page>
    <Page Include="SamplePages\SlidableListItem\SlidableListItemPage.xaml">
      <SubType>Designer</SubType>
      <Generator>MSBuild:Compile</Generator>
    </Page>
    <Page Include="Shell.xaml">
      <Generator>MSBuild:Compile</Generator>
      <SubType>Designer</SubType>
    </Page>
    <Page Include="Pages\About.xaml">
      <SubType>Designer</SubType>
      <Generator>MSBuild:Compile</Generator>
    </Page>
    <Page Include="SamplePages\AdaptiveGridView\AdaptiveGridViewPage.xaml">
      <SubType>Designer</SubType>
      <Generator>MSBuild:Compile</Generator>
    </Page>
    <Page Include="Pages\SamplePicker.xaml">
      <SubType>Designer</SubType>
      <Generator>MSBuild:Compile</Generator>
    </Page>
  </ItemGroup>
  <ItemGroup>
    <ProjectReference Include="..\Microsoft.Toolkit.Uwp.Notifications.UWP\Microsoft.Toolkit.Uwp.Notifications.UWP.csproj">
      <Project>{fb381278-f4ad-4703-a12a-c43ee0b231bd}</Project>
      <Name>Microsoft.Toolkit.Uwp.Notifications.UWP</Name>
    </ProjectReference>
    <ProjectReference Include="..\Microsoft.Toolkit.Uwp.Services\Microsoft.Toolkit.Uwp.Services.csproj">
      <Project>{7189a42d-6f1a-4fa3-8e00-e2c14fdf167a}</Project>
      <Name>Microsoft.Toolkit.Uwp.Services</Name>
    </ProjectReference>
    <ProjectReference Include="..\Microsoft.Toolkit.Uwp.UI.Animations\Microsoft.Toolkit.Uwp.UI.Animations.csproj">
      <Project>{b24a296c-b3eb-4e06-a64e-74ac2d1acc91}</Project>
      <Name>Microsoft.Toolkit.Uwp.UI.Animations</Name>
    </ProjectReference>
    <ProjectReference Include="..\Microsoft.Toolkit.Uwp.UI.Controls\Microsoft.Toolkit.Uwp.UI.Controls.csproj">
      <Project>{e9faabfb-d726-42c1-83c1-cb46a29fea81}</Project>
      <Name>Microsoft.Toolkit.Uwp.UI.Controls</Name>
    </ProjectReference>
    <ProjectReference Include="..\Microsoft.Toolkit.Uwp.UI\Microsoft.Toolkit.Uwp.UI.csproj">
      <Project>{3dd8aa7c-3569-4e51-992f-0c2257e8878e}</Project>
      <Name>Microsoft.Toolkit.Uwp.UI</Name>
    </ProjectReference>
    <ProjectReference Include="..\Microsoft.Toolkit.Uwp\Microsoft.Toolkit.Uwp.csproj">
      <Project>{805F80DF-75C6-4C2F-8FD9-B47F6D0DF5A3}</Project>
      <Name>Microsoft.Toolkit.Uwp</Name>
    </ProjectReference>
  </ItemGroup>
  <ItemGroup>
    <SDKReference Include="WindowsDesktop, Version=10.0.14393.0">
      <Name>Windows Desktop Extensions for the UWP</Name>
    </SDKReference>
    <SDKReference Include="WindowsMobile, Version=10.0.14393.0">
      <Name>Windows Mobile Extensions for the UWP</Name>
    </SDKReference>
  </ItemGroup>
  <ItemGroup />
  <PropertyGroup Condition=" '$(VisualStudioVersion)' == '' or '$(VisualStudioVersion)' &lt; '14.0' ">
    <VisualStudioVersion>14.0</VisualStudioVersion>
  </PropertyGroup>
  <Import Project="$(MSBuildExtensionsPath)\Microsoft\WindowsXaml\v$(VisualStudioVersion)\Microsoft.Windows.UI.Xaml.CSharp.targets" />
  <!-- To modify your build process, add your task inside one of the targets below and uncomment it.
       Other similar extension points exist, see Microsoft.Common.targets.
  <Target Name="BeforeBuild">
  </Target>
  <Target Name="AfterBuild">
  </Target>
  -->
</Project><|MERGE_RESOLUTION|>--- conflicted
+++ resolved
@@ -233,13 +233,10 @@
     <Content Include="SamplePages\Bing Service\icon.png" />
     <Content Include="SamplePages\BladeControl\BladeControl.png" />
     <Content Include="SamplePages\Blur\BlurBehavior.png" />
-<<<<<<< HEAD
+    <Content Include="SamplePages\DropShadowPanel\DropShadowPanel.png" />
     <Content Include="SamplePages\FadeHeader\FadeHeaderBehavior.png" />
-=======
-    <Content Include="SamplePages\DropShadowPanel\DropShadowPanel.png" />
     <Content Include="SamplePages\DropShadowPanel\Trex.png" />
     <Content Include="SamplePages\DropShadowPanel\Unicorn.png" />
->>>>>>> 2094d73b
     <Content Include="SamplePages\GridSplitter\GridSplitter.png" />
     <Content Include="SamplePages\Facebook Service\FacebookLogo.png" />
     <Content Include="SamplePages\Fade\FadeBehavior.png" />
@@ -308,12 +305,9 @@
     <Content Include="SamplePages\FadeHeader\FadeHeaderBehaviorXaml.bind" />
     <Content Include="SamplePages\ImageCache\ImageCacheXaml.bind" />
     <Content Include="SamplePages\LinkedIn Service\LinkedInCode.bind" />
-<<<<<<< HEAD
     <Content Include="SamplePages\Incremental Loading Collection\IncrementalLoadingCollectionCode.bind" />
     <Content Include="SamplePages\ImageCache\ImageCacheCode.bind" />
-=======
     <Content Include="SamplePages\DropShadowPanel\DropShadowPanelXaml.bind" />
->>>>>>> 2094d73b
     <None Include="SamplePages\LiveTile\LiveTileCodeJavaScript.bind" />
     <Content Include="SamplePages\Toast\ToastCodeJavaScript.bind" />
     <None Include="SamplePages\WeatherLiveTileAndToast\WeatherLiveTileAndToastCodeJavaScript.bind" />
