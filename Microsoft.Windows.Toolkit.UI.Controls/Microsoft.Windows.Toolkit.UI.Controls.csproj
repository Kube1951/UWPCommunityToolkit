﻿<?xml version="1.0" encoding="utf-8"?>
<Project ToolsVersion="14.0" DefaultTargets="Build" xmlns="http://schemas.microsoft.com/developer/msbuild/2003">
  <Import Project="$(MSBuildExtensionsPath)\$(MSBuildToolsVersion)\Microsoft.Common.props" Condition="Exists('$(MSBuildExtensionsPath)\$(MSBuildToolsVersion)\Microsoft.Common.props')" />
  <PropertyGroup>
    <Configuration Condition=" '$(Configuration)' == '' ">Debug</Configuration>
    <Platform Condition=" '$(Platform)' == '' ">AnyCPU</Platform>
    <ProjectGuid>{E9FAABFB-D726-42C1-83C1-CB46A29FEA81}</ProjectGuid>
    <OutputType>Library</OutputType>
    <AppDesignerFolder>Properties</AppDesignerFolder>
    <RootNamespace>Microsoft.Windows.Toolkit.UI.Controls</RootNamespace>
    <AssemblyName>Microsoft.Windows.Toolkit.UI.Controls</AssemblyName>
    <DefaultLanguage>en-US</DefaultLanguage>
    <TargetPlatformIdentifier>UAP</TargetPlatformIdentifier>
    <TargetPlatformVersion>10.0.10586.0</TargetPlatformVersion>
    <TargetPlatformMinVersion>10.0.10240.0</TargetPlatformMinVersion>
    <MinimumVisualStudioVersion>14</MinimumVisualStudioVersion>
    <FileAlignment>512</FileAlignment>
    <ProjectTypeGuids>{A5A43C5B-DE2A-4C0C-9213-0A381AF9435A};{FAE04EC0-301F-11D3-BF4B-00C04F79EFBC}</ProjectTypeGuids>
    <AllowCrossPlatformRetargeting>false</AllowCrossPlatformRetargeting>
  </PropertyGroup>
  <PropertyGroup Condition=" '$(Configuration)|$(Platform)' == 'Debug|AnyCPU' ">
    <PlatformTarget>AnyCPU</PlatformTarget>
    <DebugSymbols>true</DebugSymbols>
    <DebugType>full</DebugType>
    <Optimize>false</Optimize>
    <OutputPath>bin\Debug\</OutputPath>
    <DefineConstants>DEBUG;TRACE;NETFX_CORE;WINDOWS_UWP</DefineConstants>
    <ErrorReport>prompt</ErrorReport>
    <WarningLevel>4</WarningLevel>
    <DocumentationFile>bin\Debug\Microsoft.Windows.Toolkit.UI.Controls.xml</DocumentationFile>
  </PropertyGroup>
  <PropertyGroup Condition=" '$(Configuration)|$(Platform)' == 'Release|AnyCPU' ">
    <PlatformTarget>AnyCPU</PlatformTarget>
    <DebugType>pdbonly</DebugType>
    <Optimize>true</Optimize>
    <OutputPath>bin\Release\</OutputPath>
    <DefineConstants>TRACE;NETFX_CORE;WINDOWS_UWP</DefineConstants>
    <ErrorReport>prompt</ErrorReport>
    <WarningLevel>4</WarningLevel>
  </PropertyGroup>
  <ItemGroup>
    <!-- A reference to the entire .Net Framework and Windows SDK are automatically included -->
    <Compile Include="Extensions\FrameworkElementExtensions.cs" />
    <Compile Include="Extensions\MathExtensions.cs" />
    <Compile Include="Pivorama\Pivorama.Manipulation.cs" />
    <Compile Include="Pivorama\Pivorama.Properties.cs" />
    <Compile Include="Pivorama\PivoramaPanel.Items.cs" />
    <Compile Include="Pivorama\PivoramaTabs.Properties.cs" />
    <None Include="project.json" />
  </ItemGroup>
  <ItemGroup>
    <Compile Include="HamburgerMenu\HamburgerMenu.Options.cs" />
    <Compile Include="Extensions\AnimationExtensions.cs" />
    <Compile Include="HamburgerMenu\HamburgerMenu.HamburgerButton.cs" />
    <Compile Include="HamburgerMenu\HamburgerMenu.Properties.cs" />
    <Compile Include="HamburgerMenu\HamburgerMenu.Events.cs" />
    <Compile Include="HamburgerMenu\HamburgerMenu.cs" />
    <Compile Include="Pivorama\Pivorama.cs" />
    <Compile Include="Pivorama\PivoramaPanel.cs" />
    <Compile Include="Pivorama\PivoramaPanel.Properties.cs" />
    <Compile Include="Pivorama\PivoramaTabs.cs" />
    <Compile Include="Properties\AssemblyInfo.cs" />
    <Compile Include="SearchBox\SearchBox.cs" />
    <Compile Include="SearchBox\SearchBox.Properties.cs" />
    <Compile Include="RangeSelector\RangeChangedEventArgs.cs" />
    <Compile Include="RangeSelector\RangeSelector.cs" />
    <Compile Include="VariableSizedGridView\VariableSizedGridView.Properties.cs" />
    <Compile Include="VariableSizedGridView\VariableSizedGridView.cs" />
    <Compile Include="VariableSizedGridView\VariableSizedGridViewPanel.cs" />
    <Compile Include="ResponsiveGridView\ResponsiveGridView.Properties.cs" />
    <Compile Include="ResponsiveGridView\ResponsiveGridView.cs" />
  </ItemGroup>
  <ItemGroup>
    <Page Include="HamburgerMenu\HamburgerMenu.xaml">
      <SubType>Designer</SubType>
      <Generator>MSBuild:Compile</Generator>
      <CopyToOutputDirectory>PreserveNewest</CopyToOutputDirectory>
    </Page>
<<<<<<< HEAD
    <Page Include="Pivorama\Pivorama.xaml">
      <SubType>Designer</SubType>
      <Generator>MSBuild:Compile</Generator>
      <CopyToOutputDirectory>PreserveNewest</CopyToOutputDirectory>
=======
    <Page Include="RangeSelector\RangeSelector.xaml">
      <Generator>MSBuild:Compile</Generator>
      <SubType>Designer</SubType>
>>>>>>> a56a09ce
    </Page>
    <Page Include="ResponsiveGridView\ResponsiveGridView.xaml">
      <Generator>MSBuild:Compile</Generator>
      <SubType>Designer</SubType>
    </Page>
    <Page Include="VariableSizedGridView\VariableSizedGridView.xaml">
      <Generator>MSBuild:Compile</Generator>
      <SubType>Designer</SubType>
    </Page>
    <Page Include="SearchBox\SearchBox.xaml">
      <SubType>Designer</SubType>
      <Generator>MSBuild:Compile</Generator>
      <CopyToOutputDirectory>PreserveNewest</CopyToOutputDirectory>
    </Page>
    <Page Include="Themes\Generic.xaml">
      <SubType>Designer</SubType>
      <Generator>MSBuild:Compile</Generator>
      <CopyToOutputDirectory>PreserveNewest</CopyToOutputDirectory>
    </Page>
  </ItemGroup>
  <ItemGroup />
  <PropertyGroup Condition=" '$(VisualStudioVersion)' == '' or '$(VisualStudioVersion)' &lt; '14.0' ">
    <VisualStudioVersion>14.0</VisualStudioVersion>
  </PropertyGroup>
  <PropertyGroup>
    <StartupObject />
  </PropertyGroup>
  <Import Project="$(MSBuildExtensionsPath)\Microsoft\WindowsXaml\v$(VisualStudioVersion)\Microsoft.Windows.UI.Xaml.CSharp.targets" />
  <!-- To modify your build process, add your task inside one of the targets below and uncomment it. 
       Other similar extension points exist, see Microsoft.Common.targets.
  <Target Name="BeforeBuild">
  </Target>
  <Target Name="AfterBuild">
  </Target>
  -->
</Project><|MERGE_RESOLUTION|>--- conflicted
+++ resolved
@@ -76,16 +76,14 @@
       <Generator>MSBuild:Compile</Generator>
       <CopyToOutputDirectory>PreserveNewest</CopyToOutputDirectory>
     </Page>
-<<<<<<< HEAD
+    <Page Include="RangeSelector\RangeSelector.xaml">
+      <Generator>MSBuild:Compile</Generator>
+      <SubType>Designer</SubType>
+    </Page>
     <Page Include="Pivorama\Pivorama.xaml">
       <SubType>Designer</SubType>
       <Generator>MSBuild:Compile</Generator>
       <CopyToOutputDirectory>PreserveNewest</CopyToOutputDirectory>
-=======
-    <Page Include="RangeSelector\RangeSelector.xaml">
-      <Generator>MSBuild:Compile</Generator>
-      <SubType>Designer</SubType>
->>>>>>> a56a09ce
     </Page>
     <Page Include="ResponsiveGridView\ResponsiveGridView.xaml">
       <Generator>MSBuild:Compile</Generator>
